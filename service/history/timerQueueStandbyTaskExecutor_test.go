// The MIT License
//
// Copyright (c) 2020 Temporal Technologies Inc.  All rights reserved.
//
// Copyright (c) 2020 Uber Technologies, Inc.
//
// Permission is hereby granted, free of charge, to any person obtaining a copy
// of this software and associated documentation files (the "Software"), to deal
// in the Software without restriction, including without limitation the rights
// to use, copy, modify, merge, publish, distribute, sublicense, and/or sell
// copies of the Software, and to permit persons to whom the Software is
// furnished to do so, subject to the following conditions:
//
// The above copyright notice and this permission notice shall be included in
// all copies or substantial portions of the Software.
//
// THE SOFTWARE IS PROVIDED "AS IS", WITHOUT WARRANTY OF ANY KIND, EXPRESS OR
// IMPLIED, INCLUDING BUT NOT LIMITED TO THE WARRANTIES OF MERCHANTABILITY,
// FITNESS FOR A PARTICULAR PURPOSE AND NONINFRINGEMENT. IN NO EVENT SHALL THE
// AUTHORS OR COPYRIGHT HOLDERS BE LIABLE FOR ANY CLAIM, DAMAGES OR OTHER
// LIABILITY, WHETHER IN AN ACTION OF CONTRACT, TORT OR OTHERWISE, ARISING FROM,
// OUT OF OR IN CONNECTION WITH THE SOFTWARE OR THE USE OR OTHER DEALINGS IN
// THE SOFTWARE.

package history

import (
	"testing"
	"time"

	"github.com/gogo/protobuf/types"
	"github.com/golang/mock/gomock"
	"github.com/pborman/uuid"
	"github.com/stretchr/testify/mock"
	"github.com/stretchr/testify/require"
	"github.com/stretchr/testify/suite"
	"github.com/uber-go/tally"
	commonpb "go.temporal.io/temporal-proto/common"
	eventpb "go.temporal.io/temporal-proto/event"
	executionpb "go.temporal.io/temporal-proto/execution"
	tasklistpb "go.temporal.io/temporal-proto/tasklist"
	"go.temporal.io/temporal-proto/workflowservice"

	"github.com/temporalio/temporal/.gen/proto/historyservice"
	"github.com/temporalio/temporal/.gen/proto/persistenceblobs"
	"github.com/temporalio/temporal/common"
	"github.com/temporalio/temporal/common/cache"
	"github.com/temporalio/temporal/common/clock"
	"github.com/temporalio/temporal/common/cluster"
	"github.com/temporalio/temporal/common/log"
	"github.com/temporalio/temporal/common/metrics"
	"github.com/temporalio/temporal/common/mocks"
	"github.com/temporalio/temporal/common/persistence"
	"github.com/temporalio/temporal/common/primitives"
	"github.com/temporalio/temporal/common/xdc"
)

type (
	timerQueueStandbyTaskExecutorSuite struct {
		suite.Suite
		*require.Assertions

		controller               *gomock.Controller
		mockShard                *shardContextTest
		mockTxProcessor          *MocktransferQueueProcessor
		mockReplicationProcessor *MockReplicatorQueueProcessor
		mockTimerProcessor       *MocktimerQueueProcessor
		mockNamespaceCache       *cache.MockNamespaceCache
		mockClusterMetadata      *cluster.MockMetadata
		mockNDCHistoryResender   *xdc.MockNDCHistoryResender

		mockExecutionMgr        *mocks.ExecutionManager
		mockHistoryRereplicator *xdc.MockHistoryRereplicator

		logger               log.Logger
		namespaceID          string
		namespaceEntry       *cache.NamespaceCacheEntry
		version              int64
		clusterName          string
		now                  time.Time
		timeSource           *clock.EventTimeSource
		fetchHistoryDuration time.Duration
		discardDuration      time.Duration

		timerQueueStandbyTaskExecutor *timerQueueStandbyTaskExecutor
	}
)

func TestTimerQueueStandbyTaskExecutorSuite(t *testing.T) {
	s := new(timerQueueStandbyTaskExecutorSuite)
	suite.Run(t, s)
}

func (s *timerQueueStandbyTaskExecutorSuite) SetupSuite() {

}

func (s *timerQueueStandbyTaskExecutorSuite) SetupTest() {
	s.Assertions = require.New(s.T())

	config := NewDynamicConfigForTest()
	s.namespaceID = testNamespaceID
	s.namespaceEntry = testGlobalNamespaceEntry
	s.version = s.namespaceEntry.GetFailoverVersion()
	s.clusterName = cluster.TestAlternativeClusterName
	s.now = time.Now()
	s.timeSource = clock.NewEventTimeSource().Update(s.now)
	s.fetchHistoryDuration = config.StandbyTaskMissingEventsResendDelay() +
		(config.StandbyTaskMissingEventsDiscardDelay()-config.StandbyTaskMissingEventsResendDelay())/2
	s.discardDuration = config.StandbyTaskMissingEventsDiscardDelay() * 2

	s.controller = gomock.NewController(s.T())
	s.mockTxProcessor = NewMocktransferQueueProcessor(s.controller)
	s.mockReplicationProcessor = NewMockReplicatorQueueProcessor(s.controller)
	s.mockTimerProcessor = NewMocktimerQueueProcessor(s.controller)
	s.mockNDCHistoryResender = xdc.NewMockNDCHistoryResender(s.controller)
	s.mockTxProcessor.EXPECT().NotifyNewTask(gomock.Any(), gomock.Any()).AnyTimes()
	s.mockReplicationProcessor.EXPECT().notifyNewTask().AnyTimes()
	s.mockTimerProcessor.EXPECT().NotifyNewTimers(gomock.Any(), gomock.Any()).AnyTimes()

	s.mockHistoryRereplicator = &xdc.MockHistoryRereplicator{}

	s.mockShard = newTestShardContext(
		s.controller,
		&persistence.ShardInfoWithFailover{
			ShardInfo: &persistenceblobs.ShardInfo{
				RangeId:          1,
				TransferAckLevel: 0,
			}},
		config,
	)
	s.mockShard.eventsCache = newEventsCache(s.mockShard)
	s.mockShard.resource.TimeSource = s.timeSource

	// ack manager will use the namespace information
	s.mockNamespaceCache = s.mockShard.resource.NamespaceCache
	s.mockExecutionMgr = s.mockShard.resource.ExecutionMgr
	s.mockClusterMetadata = s.mockShard.resource.ClusterMetadata
	s.mockNamespaceCache.EXPECT().GetNamespaceByID(gomock.Any()).Return(testGlobalNamespaceEntry, nil).AnyTimes()
	s.mockClusterMetadata.EXPECT().GetCurrentClusterName().Return(cluster.TestCurrentClusterName).AnyTimes()
	s.mockClusterMetadata.EXPECT().GetAllClusterInfo().Return(cluster.TestAllClusterInfo).AnyTimes()
	s.mockClusterMetadata.EXPECT().IsGlobalNamespaceEnabled().Return(true).AnyTimes()
	s.mockClusterMetadata.EXPECT().ClusterNameForFailoverVersion(s.version).Return(s.clusterName).AnyTimes()

	s.logger = s.mockShard.GetLogger()

	historyCache := newHistoryCache(s.mockShard)
	h := &historyEngineImpl{
		currentClusterName:   s.mockShard.GetService().GetClusterMetadata().GetCurrentClusterName(),
		shard:                s.mockShard,
		clusterMetadata:      s.mockClusterMetadata,
		executionManager:     s.mockExecutionMgr,
		historyCache:         historyCache,
		logger:               s.logger,
		tokenSerializer:      common.NewProtoTaskTokenSerializer(),
		metricsClient:        s.mockShard.GetMetricsClient(),
		historyEventNotifier: newHistoryEventNotifier(s.timeSource, metrics.NewClient(tally.NoopScope, metrics.History), func(string) int { return 0 }),
		txProcessor:          s.mockTxProcessor,
		replicatorProcessor:  s.mockReplicationProcessor,
		timerProcessor:       s.mockTimerProcessor,
	}
	s.mockShard.SetEngine(h)

	s.timerQueueStandbyTaskExecutor = newTimerQueueStandbyTaskExecutor(
		s.mockShard,
		h,
		s.mockHistoryRereplicator,
		s.mockNDCHistoryResender,
		s.logger,
		s.mockShard.GetMetricsClient(),
		s.clusterName,
		config,
		// newTaskAllocator(s.mockShard),
	).(*timerQueueStandbyTaskExecutor)
}

func (s *timerQueueStandbyTaskExecutorSuite) TearDownTest() {
	s.controller.Finish()
	s.mockShard.Finish(s.T())
	s.mockHistoryRereplicator.AssertExpectations(s.T())
}

func (s *timerQueueStandbyTaskExecutorSuite) TestProcessUserTimerTimeout_Pending() {

	execution := executionpb.WorkflowExecution{
		WorkflowId: "some random workflow ID",
		RunId:      uuid.New(),
	}
	workflowType := "some random workflow type"
	taskListName := "some random task list"

	mutableState := newMutableStateBuilderWithReplicationStateWithEventV2(
		s.mockShard,
		s.mockShard.GetEventsCache(),
		s.logger,
		s.version,
		execution.GetRunId(),
	)
	_, err := mutableState.AddWorkflowExecutionStartedEvent(
		execution,
		&historyservice.StartWorkflowExecutionRequest{
			NamespaceId: s.namespaceID,
			StartRequest: &workflowservice.StartWorkflowExecutionRequest{
				WorkflowType:                        &commonpb.WorkflowType{Name: workflowType},
				TaskList:                            &tasklistpb.TaskList{Name: taskListName},
				ExecutionStartToCloseTimeoutSeconds: 2,
				TaskStartToCloseTimeoutSeconds:      1,
			},
		},
	)
	s.Nil(err)

	di := addDecisionTaskScheduledEvent(mutableState)
	event := addDecisionTaskStartedEvent(mutableState, di.ScheduleID, taskListName, uuid.New())
	di.StartedID = event.GetEventId()
	event = addDecisionTaskCompletedEvent(mutableState, di.ScheduleID, di.StartedID, nil, "some random identity")

	timerID := "timer"
	timerTimeout := 2 * time.Second
	event, _ = addTimerStartedEvent(mutableState, event.GetEventId(), timerID, int64(timerTimeout.Seconds()))
	nextEventID := event.GetEventId() + 1

	timerSequence := newTimerSequence(s.timeSource, mutableState)
	mutableState.insertTimerTasks = nil
	modified, err := timerSequence.createNextUserTimer()
	s.NoError(err)
	s.True(modified)
	task := mutableState.insertTimerTasks[0]
	protoTaskTime, err := types.TimestampProto(task.(*persistence.UserTimerTask).GetVisibilityTimestamp())
	s.NoError(err)
	timerTask := &persistenceblobs.TimerTaskInfo{
		Version:             s.version,
		NamespaceId:         primitives.MustParseUUID(s.namespaceID),
		WorkflowId:          execution.GetWorkflowId(),
		RunId:               primitives.MustParseUUID(execution.GetRunId()),
		TaskId:              int64(100),
		TaskType:            persistence.TaskTypeUserTimer,
<<<<<<< HEAD
		TimeoutType:         int32(eventpb.TimeoutType_StartToClose),
		VisibilityTimestamp: protoTaskTime,
		EventId:             di.ScheduleID,
=======
		TimeoutType:         int(workflow.TimeoutTypeStartToClose),
		VisibilityTimestamp: task.(*persistence.UserTimerTask).GetVisibilityTimestamp(),
		EventID:             event.GetEventId(),
>>>>>>> 651a26b2
	}

	persistenceMutableState := s.createPersistenceMutableState(mutableState, event.GetEventId(), event.GetVersion())
	s.mockExecutionMgr.On("GetWorkflowExecution", mock.Anything).Return(&persistence.GetWorkflowExecutionResponse{State: persistenceMutableState}, nil)

	s.mockShard.SetCurrentTime(s.clusterName, s.now)
	err = s.timerQueueStandbyTaskExecutor.execute(timerTask, true)
	s.Equal(ErrTaskRetry, err)

	s.mockShard.SetCurrentTime(s.clusterName, s.now.Add(s.fetchHistoryDuration))
	s.mockHistoryRereplicator.On("SendMultiWorkflowHistory",
		primitives.UUIDString(timerTask.GetNamespaceId()), timerTask.GetWorkflowId(),
		primitives.UUIDString(timerTask.GetRunId()), nextEventID,
		primitives.UUIDString(timerTask.GetRunId()), common.EndEventID,
	).Return(nil).Once()
	err = s.timerQueueStandbyTaskExecutor.execute(timerTask, true)
	s.Equal(ErrTaskRetry, err)

	s.mockShard.SetCurrentTime(s.clusterName, s.now.Add(s.discardDuration))
	err = s.timerQueueStandbyTaskExecutor.execute(timerTask, true)
	s.Equal(ErrTaskDiscarded, err)
}

func (s *timerQueueStandbyTaskExecutorSuite) TestProcessUserTimerTimeout_Success() {

	execution := executionpb.WorkflowExecution{
		WorkflowId: "some random workflow ID",
		RunId:      uuid.New(),
	}
	workflowType := "some random workflow type"
	taskListName := "some random task list"

	mutableState := newMutableStateBuilderWithReplicationStateWithEventV2(s.mockShard, s.mockShard.GetEventsCache(), s.logger, s.version, execution.GetRunId())
	_, err := mutableState.AddWorkflowExecutionStartedEvent(
		execution,
		&historyservice.StartWorkflowExecutionRequest{
			NamespaceId: s.namespaceID,
			StartRequest: &workflowservice.StartWorkflowExecutionRequest{
				WorkflowType:                        &commonpb.WorkflowType{Name: workflowType},
				TaskList:                            &tasklistpb.TaskList{Name: taskListName},
				ExecutionStartToCloseTimeoutSeconds: 2,
				TaskStartToCloseTimeoutSeconds:      1,
			},
		},
	)
	s.Nil(err)

	di := addDecisionTaskScheduledEvent(mutableState)
	event := addDecisionTaskStartedEvent(mutableState, di.ScheduleID, taskListName, uuid.New())
	di.StartedID = event.GetEventId()
	event = addDecisionTaskCompletedEvent(mutableState, di.ScheduleID, di.StartedID, nil, "some random identity")

	timerID := "timer"
	timerTimeout := 2 * time.Second
	event, _ = addTimerStartedEvent(mutableState, event.GetEventId(), timerID, int64(timerTimeout.Seconds()))

	timerSequence := newTimerSequence(s.timeSource, mutableState)
	mutableState.insertTimerTasks = nil
	modified, err := timerSequence.createNextUserTimer()
	s.NoError(err)
	s.True(modified)
	task := mutableState.insertTimerTasks[0]
	protoTaskTime, err := types.TimestampProto(task.(*persistence.UserTimerTask).GetVisibilityTimestamp())
	s.NoError(err)
	timerTask := &persistenceblobs.TimerTaskInfo{
		Version:             s.version,
		NamespaceId:         primitives.MustParseUUID(s.namespaceID),
		WorkflowId:          execution.GetWorkflowId(),
		RunId:               primitives.MustParseUUID(execution.GetRunId()),
		TaskId:              int64(100),
		TaskType:            persistence.TaskTypeUserTimer,
<<<<<<< HEAD
		TimeoutType:         int32(eventpb.TimeoutType_StartToClose),
		VisibilityTimestamp: protoTaskTime,
		EventId:             di.ScheduleID,
=======
		TimeoutType:         int(workflow.TimeoutTypeStartToClose),
		VisibilityTimestamp: task.(*persistence.UserTimerTask).GetVisibilityTimestamp(),
		EventID:             event.GetEventId(),
>>>>>>> 651a26b2
	}

	event = addTimerFiredEvent(mutableState, timerID)

	persistenceMutableState := s.createPersistenceMutableState(mutableState, event.GetEventId(), event.GetVersion())
	s.mockExecutionMgr.On("GetWorkflowExecution", mock.Anything).Return(&persistence.GetWorkflowExecutionResponse{State: persistenceMutableState}, nil).Once()

	s.mockShard.SetCurrentTime(s.clusterName, s.now)
	err = s.timerQueueStandbyTaskExecutor.execute(timerTask, true)
	s.Nil(err)
}

func (s *timerQueueStandbyTaskExecutorSuite) TestProcessUserTimerTimeout_Multiple() {

	execution := executionpb.WorkflowExecution{
		WorkflowId: "some random workflow ID",
		RunId:      uuid.New(),
	}
	workflowType := "some random workflow type"
	taskListName := "some random task list"

	mutableState := newMutableStateBuilderWithReplicationStateWithEventV2(s.mockShard, s.mockShard.GetEventsCache(), s.logger, s.version, execution.GetRunId())
	_, err := mutableState.AddWorkflowExecutionStartedEvent(
		execution,
		&historyservice.StartWorkflowExecutionRequest{
			NamespaceId: s.namespaceID,
			StartRequest: &workflowservice.StartWorkflowExecutionRequest{
				WorkflowType:                        &commonpb.WorkflowType{Name: workflowType},
				TaskList:                            &tasklistpb.TaskList{Name: taskListName},
				ExecutionStartToCloseTimeoutSeconds: 2,
				TaskStartToCloseTimeoutSeconds:      1,
			},
		},
	)
	s.Nil(err)

	di := addDecisionTaskScheduledEvent(mutableState)
	event := addDecisionTaskStartedEvent(mutableState, di.ScheduleID, taskListName, uuid.New())
	di.StartedID = event.GetEventId()
	event = addDecisionTaskCompletedEvent(mutableState, di.ScheduleID, di.StartedID, nil, "some random identity")

	timerID1 := "timer-1"
	timerTimeout1 := 2 * time.Second
	event, _ = addTimerStartedEvent(mutableState, event.GetEventId(), timerID1, int64(timerTimeout1.Seconds()))

	timerID2 := "timer-2"
	timerTimeout2 := 50 * time.Second
	_, _ = addTimerStartedEvent(mutableState, event.GetEventId(), timerID2, int64(timerTimeout2.Seconds()))

	timerSequence := newTimerSequence(s.timeSource, mutableState)
	mutableState.insertTimerTasks = nil
	modified, err := timerSequence.createNextUserTimer()
	s.NoError(err)
	s.True(modified)
	task := mutableState.insertTimerTasks[0]
	protoTaskTime, err := types.TimestampProto(task.(*persistence.UserTimerTask).GetVisibilityTimestamp())
	s.NoError(err)
	timerTask := &persistenceblobs.TimerTaskInfo{
		Version:             s.version,
		NamespaceId:         primitives.MustParseUUID(s.namespaceID),
		WorkflowId:          execution.GetWorkflowId(),
		RunId:               primitives.MustParseUUID(execution.GetRunId()),
		TaskId:              int64(100),
		TaskType:            persistence.TaskTypeUserTimer,
<<<<<<< HEAD
		TimeoutType:         int32(eventpb.TimeoutType_StartToClose),
		VisibilityTimestamp: protoTaskTime,
		EventId:             di.ScheduleID,
=======
		TimeoutType:         int(workflow.TimeoutTypeStartToClose),
		VisibilityTimestamp: task.(*persistence.UserTimerTask).GetVisibilityTimestamp(),
		EventID:             event.GetEventId(),
>>>>>>> 651a26b2
	}

	event = addTimerFiredEvent(mutableState, timerID1)

	persistenceMutableState := s.createPersistenceMutableState(mutableState, event.GetEventId(), event.GetVersion())
	s.mockExecutionMgr.On("GetWorkflowExecution", mock.Anything).Return(&persistence.GetWorkflowExecutionResponse{State: persistenceMutableState}, nil).Once()

	s.mockShard.SetCurrentTime(s.clusterName, s.now)
	err = s.timerQueueStandbyTaskExecutor.execute(timerTask, true)
	s.Nil(err)
}

func (s *timerQueueStandbyTaskExecutorSuite) TestProcessActivityTimeout_Pending() {

	execution := executionpb.WorkflowExecution{
		WorkflowId: "some random workflow ID",
		RunId:      uuid.New(),
	}
	workflowType := "some random workflow type"
	taskListName := "some random task list"

	mutableState := newMutableStateBuilderWithReplicationStateWithEventV2(s.mockShard, s.mockShard.GetEventsCache(), s.logger, s.version, execution.GetRunId())
	_, err := mutableState.AddWorkflowExecutionStartedEvent(
		execution,
		&historyservice.StartWorkflowExecutionRequest{
			NamespaceId: s.namespaceID,
			StartRequest: &workflowservice.StartWorkflowExecutionRequest{
				WorkflowType:                        &commonpb.WorkflowType{Name: workflowType},
				TaskList:                            &tasklistpb.TaskList{Name: taskListName},
				ExecutionStartToCloseTimeoutSeconds: 2,
				TaskStartToCloseTimeoutSeconds:      1,
			},
		},
	)
	s.Nil(err)

	di := addDecisionTaskScheduledEvent(mutableState)
	event := addDecisionTaskStartedEvent(mutableState, di.ScheduleID, taskListName, uuid.New())
	di.StartedID = event.GetEventId()
	event = addDecisionTaskCompletedEvent(mutableState, di.ScheduleID, di.StartedID, nil, "some random identity")

	tasklist := "tasklist"
	activityID := "activity"
	activityType := "activity type"
	timerTimeout := 2 * time.Second
	scheduledEvent, _ := addActivityTaskScheduledEvent(mutableState, event.GetEventId(), activityID, activityType, tasklist, []byte(nil),
		int32(timerTimeout.Seconds()), int32(timerTimeout.Seconds()), int32(timerTimeout.Seconds()), int32(timerTimeout.Seconds()))
	nextEventID := scheduledEvent.GetEventId() + 1

	timerSequence := newTimerSequence(s.timeSource, mutableState)
	mutableState.insertTimerTasks = nil
	modified, err := timerSequence.createNextActivityTimer()
	s.NoError(err)
	s.True(modified)
	task := mutableState.insertTimerTasks[0]
	protoTaskTime, err := types.TimestampProto(task.(*persistence.ActivityTimeoutTask).GetVisibilityTimestamp())
	s.NoError(err)
	timerTask := &persistenceblobs.TimerTaskInfo{
		Version:             s.version,
		NamespaceId:         primitives.MustParseUUID(s.namespaceID),
		WorkflowId:          execution.GetWorkflowId(),
		RunId:               primitives.MustParseUUID(execution.GetRunId()),
		TaskId:              int64(100),
		TaskType:            persistence.TaskTypeActivityTimeout,
<<<<<<< HEAD
		TimeoutType:         int32(eventpb.TimeoutType_ScheduleToClose),
		VisibilityTimestamp: protoTaskTime,
		EventId:             di.ScheduleID,
=======
		TimeoutType:         int(workflow.TimeoutTypeScheduleToClose),
		VisibilityTimestamp: task.(*persistence.ActivityTimeoutTask).GetVisibilityTimestamp(),
		EventID:             scheduledEvent.GetEventId(),
>>>>>>> 651a26b2
	}

	persistenceMutableState := s.createPersistenceMutableState(mutableState, scheduledEvent.GetEventId(), scheduledEvent.GetVersion())
	s.mockExecutionMgr.On("GetWorkflowExecution", mock.Anything).Return(&persistence.GetWorkflowExecutionResponse{State: persistenceMutableState}, nil).Once()

	s.mockShard.SetCurrentTime(s.clusterName, s.now)
	err = s.timerQueueStandbyTaskExecutor.execute(timerTask, true)
	s.Equal(ErrTaskRetry, err)

	s.mockShard.SetCurrentTime(s.clusterName, s.now.Add(s.fetchHistoryDuration))
	s.mockHistoryRereplicator.On("SendMultiWorkflowHistory",
		primitives.UUIDString(timerTask.GetNamespaceId()), timerTask.GetWorkflowId(),
		primitives.UUIDString(timerTask.GetRunId()), nextEventID,
		primitives.UUIDString(timerTask.GetRunId()), common.EndEventID,
	).Return(nil).Once()
	err = s.timerQueueStandbyTaskExecutor.execute(timerTask, true)
	s.Equal(ErrTaskRetry, err)

	s.mockShard.SetCurrentTime(s.clusterName, s.now.Add(s.discardDuration))
	err = s.timerQueueStandbyTaskExecutor.execute(timerTask, true)
	s.Equal(ErrTaskDiscarded, err)
}

func (s *timerQueueStandbyTaskExecutorSuite) TestProcessActivityTimeout_Success() {

	execution := executionpb.WorkflowExecution{
		WorkflowId: "some random workflow ID",
		RunId:      uuid.New(),
	}
	workflowType := "some random workflow type"
	taskListName := "some random task list"

	mutableState := newMutableStateBuilderWithReplicationStateWithEventV2(s.mockShard, s.mockShard.GetEventsCache(), s.logger, s.version, execution.GetRunId())
	_, err := mutableState.AddWorkflowExecutionStartedEvent(
		execution,
		&historyservice.StartWorkflowExecutionRequest{
			NamespaceId: s.namespaceID,
			StartRequest: &workflowservice.StartWorkflowExecutionRequest{
				WorkflowType:                        &commonpb.WorkflowType{Name: workflowType},
				TaskList:                            &tasklistpb.TaskList{Name: taskListName},
				ExecutionStartToCloseTimeoutSeconds: 2,
				TaskStartToCloseTimeoutSeconds:      1,
			},
		},
	)
	s.Nil(err)

	di := addDecisionTaskScheduledEvent(mutableState)
	event := addDecisionTaskStartedEvent(mutableState, di.ScheduleID, taskListName, uuid.New())
	di.StartedID = event.GetEventId()
	event = addDecisionTaskCompletedEvent(mutableState, di.ScheduleID, di.StartedID, nil, "some random identity")

	identity := "identity"
	tasklist := "tasklist"
	activityID := "activity"
	activityType := "activity type"
	timerTimeout := 2 * time.Second
	scheduledEvent, _ := addActivityTaskScheduledEvent(mutableState, event.GetEventId(), activityID, activityType, tasklist, []byte(nil),
		int32(timerTimeout.Seconds()), int32(timerTimeout.Seconds()), int32(timerTimeout.Seconds()), int32(timerTimeout.Seconds()))
	startedEvent := addActivityTaskStartedEvent(mutableState, scheduledEvent.GetEventId(), identity)

	timerSequence := newTimerSequence(s.timeSource, mutableState)
	mutableState.insertTimerTasks = nil
	modified, err := timerSequence.createNextActivityTimer()
	s.NoError(err)
	s.True(modified)
	task := mutableState.insertTimerTasks[0]
	protoTaskTime, err := types.TimestampProto(task.(*persistence.ActivityTimeoutTask).GetVisibilityTimestamp())
	s.NoError(err)
	timerTask := &persistenceblobs.TimerTaskInfo{
		Version:             s.version,
		NamespaceId:         primitives.MustParseUUID(s.namespaceID),
		WorkflowId:          execution.GetWorkflowId(),
		RunId:               primitives.MustParseUUID(execution.GetRunId()),
		TaskId:              int64(100),
		TaskType:            persistence.TaskTypeActivityTimeout,
<<<<<<< HEAD
		TimeoutType:         int32(eventpb.TimeoutType_ScheduleToClose),
		VisibilityTimestamp: protoTaskTime,
		EventId:             di.ScheduleID,
=======
		TimeoutType:         int(workflow.TimeoutTypeScheduleToClose),
		VisibilityTimestamp: task.(*persistence.ActivityTimeoutTask).GetVisibilityTimestamp(),
		EventID:             scheduledEvent.GetEventId(),
>>>>>>> 651a26b2
	}

	completeEvent := addActivityTaskCompletedEvent(mutableState, scheduledEvent.GetEventId(), startedEvent.GetEventId(), []byte(nil), identity)

	persistenceMutableState := s.createPersistenceMutableState(mutableState, completeEvent.GetEventId(), completeEvent.GetVersion())
	s.mockExecutionMgr.On("GetWorkflowExecution", mock.Anything).Return(&persistence.GetWorkflowExecutionResponse{State: persistenceMutableState}, nil).Once()

	s.mockShard.SetCurrentTime(s.clusterName, s.now)
	err = s.timerQueueStandbyTaskExecutor.execute(timerTask, true)
	s.Nil(err)
}

func (s *timerQueueStandbyTaskExecutorSuite) TestProcessActivityTimeout_Heartbeat_Noop() {
	execution := workflow.WorkflowExecution{
		WorkflowId: common.StringPtr("some random workflow ID"),
		RunId:      common.StringPtr(uuid.New()),
	}
	workflowType := "some random workflow type"
	taskListName := "some random task list"

	mutableState := newMutableStateBuilderWithReplicationStateWithEventV2(s.mockShard, s.mockShard.GetEventsCache(), s.logger, s.version, execution.GetRunId())
	_, err := mutableState.AddWorkflowExecutionStartedEvent(
		execution,
		&history.StartWorkflowExecutionRequest{
			DomainUUID: common.StringPtr(s.domainID),
			StartRequest: &workflow.StartWorkflowExecutionRequest{
				WorkflowType:                        &workflow.WorkflowType{Name: common.StringPtr(workflowType)},
				TaskList:                            &workflow.TaskList{Name: common.StringPtr(taskListName)},
				ExecutionStartToCloseTimeoutSeconds: common.Int32Ptr(2),
				TaskStartToCloseTimeoutSeconds:      common.Int32Ptr(1),
			},
		},
	)
	s.Nil(err)

	di := addDecisionTaskScheduledEvent(mutableState)
	event := addDecisionTaskStartedEvent(mutableState, di.ScheduleID, taskListName, uuid.New())
	di.StartedID = event.GetEventId()
	event = addDecisionTaskCompletedEvent(mutableState, di.ScheduleID, di.StartedID, nil, "some random identity")

	identity := "identity"
	tasklist := "tasklist"
	activityID := "activity"
	activityType := "activity type"
	timerTimeout := 2 * time.Second
	heartbeatTimerTimeout := time.Second
	scheduledEvent, _ := addActivityTaskScheduledEvent(mutableState, event.GetEventId(), activityID, activityType, tasklist, []byte(nil),
		int32(timerTimeout.Seconds()), int32(timerTimeout.Seconds()), int32(timerTimeout.Seconds()), int32(heartbeatTimerTimeout.Seconds()))
	startedEvent := addActivityTaskStartedEvent(mutableState, scheduledEvent.GetEventId(), identity)

	timerSequence := newTimerSequence(s.timeSource, mutableState)
	mutableState.insertTimerTasks = nil
	modified, err := timerSequence.createNextActivityTimer()
	s.NoError(err)
	s.True(modified)
	task := mutableState.insertTimerTasks[0]
	s.Equal(int(timerTypeHeartbeat), task.(*persistence.ActivityTimeoutTask).TimeoutType)
	timerTask := &persistence.TimerTaskInfo{
		Version:             s.version,
		DomainID:            s.domainID,
		WorkflowID:          execution.GetWorkflowId(),
		RunID:               execution.GetRunId(),
		TaskID:              int64(100),
		TaskType:            persistence.TaskTypeActivityTimeout,
		TimeoutType:         int(workflow.TimeoutTypeHeartbeat),
		VisibilityTimestamp: task.(*persistence.ActivityTimeoutTask).GetVisibilityTimestamp().Add(-time.Second),
		EventID:             scheduledEvent.GetEventId(),
	}

	persistenceMutableState := s.createPersistenceMutableState(mutableState, startedEvent.GetEventId(), startedEvent.GetVersion())
	s.mockExecutionMgr.On("GetWorkflowExecution", mock.Anything).Return(&persistence.GetWorkflowExecutionResponse{State: persistenceMutableState}, nil).Once()

	s.mockShard.SetCurrentTime(s.clusterName, s.now)
	err = s.timerQueueStandbyTaskExecutor.execute(timerTask, true)
	s.Nil(err)
}

func (s *timerQueueStandbyTaskExecutorSuite) TestProcessActivityTimeout_Multiple_CanUpdate() {

	execution := executionpb.WorkflowExecution{
		WorkflowId: "some random workflow ID",
		RunId:      uuid.New(),
	}
	workflowType := "some random workflow type"
	taskListName := "some random task list"

	mutableState := newMutableStateBuilderWithReplicationStateWithEventV2(s.mockShard, s.mockShard.GetEventsCache(), s.logger, s.version, execution.GetRunId())
	_, err := mutableState.AddWorkflowExecutionStartedEvent(
		execution,
		&historyservice.StartWorkflowExecutionRequest{
			NamespaceId: s.namespaceID,
			StartRequest: &workflowservice.StartWorkflowExecutionRequest{
				WorkflowType:                        &commonpb.WorkflowType{Name: workflowType},
				TaskList:                            &tasklistpb.TaskList{Name: taskListName},
				ExecutionStartToCloseTimeoutSeconds: 2,
				TaskStartToCloseTimeoutSeconds:      1,
			},
		},
	)
	s.Nil(err)

	di := addDecisionTaskScheduledEvent(mutableState)
	event := addDecisionTaskStartedEvent(mutableState, di.ScheduleID, taskListName, uuid.New())
	di.StartedID = event.GetEventId()
	event = addDecisionTaskCompletedEvent(mutableState, di.ScheduleID, di.StartedID, nil, "some random identity")

	identity := "identity"
	tasklist := "tasklist"
	activityID1 := "activity 1"
	activityType1 := "activity type 1"
	timerTimeout1 := 2 * time.Second
	scheduledEvent1, _ := addActivityTaskScheduledEvent(mutableState, event.GetEventId(), activityID1, activityType1, tasklist, []byte(nil),
		int32(timerTimeout1.Seconds()), int32(timerTimeout1.Seconds()), int32(timerTimeout1.Seconds()), int32(timerTimeout1.Seconds()))
	startedEvent1 := addActivityTaskStartedEvent(mutableState, scheduledEvent1.GetEventId(), identity)

	activityID2 := "activity 2"
	activityType2 := "activity type 2"
	timerTimeout2 := 20 * time.Second
	scheduledEvent2, _ := addActivityTaskScheduledEvent(mutableState, event.GetEventId(), activityID2, activityType2, tasklist, []byte(nil),
		int32(timerTimeout2.Seconds()), int32(timerTimeout2.Seconds()), int32(timerTimeout2.Seconds()), int32(timerTimeout2.Seconds()))
	addActivityTaskStartedEvent(mutableState, scheduledEvent2.GetEventId(), identity)
	activityInfo2 := mutableState.pendingActivityInfoIDs[scheduledEvent2.GetEventId()]
	activityInfo2.TimerTaskStatus |= timerTaskStatusCreatedHeartbeat
	activityInfo2.LastHeartBeatUpdatedTime = time.Now()

	timerSequence := newTimerSequence(s.timeSource, mutableState)
	mutableState.insertTimerTasks = nil
	modified, err := timerSequence.createNextActivityTimer()
	s.NoError(err)
	s.True(modified)
	protoTime, err := types.TimestampProto(activityInfo2.LastHeartBeatUpdatedTime.Add(-5 * time.Second))
	s.NoError(err)
	timerTask := &persistenceblobs.TimerTaskInfo{
		Version:             s.version,
		NamespaceId:         primitives.MustParseUUID(s.namespaceID),
		WorkflowId:          execution.GetWorkflowId(),
		RunId:               primitives.MustParseUUID(execution.GetRunId()),
		TaskId:              int64(100),
		TaskType:            persistence.TaskTypeActivityTimeout,
<<<<<<< HEAD
		TimeoutType:         int32(eventpb.TimeoutType_Heartbeat),
		VisibilityTimestamp: protoTime,
		EventId:             scheduleEvent2.GetEventId(),
=======
		TimeoutType:         int(workflow.TimeoutTypeHeartbeat),
		VisibilityTimestamp: activityInfo2.LastHeartBeatUpdatedTime.Add(-5 * time.Second),
		EventID:             scheduledEvent2.GetEventId(),
>>>>>>> 651a26b2
	}

	completeEvent1 := addActivityTaskCompletedEvent(mutableState, scheduledEvent1.GetEventId(), startedEvent1.GetEventId(), []byte(nil), identity)

	persistenceMutableState := s.createPersistenceMutableState(mutableState, completeEvent1.GetEventId(), completeEvent1.GetVersion())
	s.mockExecutionMgr.On("GetWorkflowExecution", mock.Anything).Return(&persistence.GetWorkflowExecutionResponse{State: persistenceMutableState}, nil).Once()
	s.mockExecutionMgr.On("UpdateWorkflowExecution", mock.MatchedBy(func(input *persistence.UpdateWorkflowExecutionRequest) bool {
		s.Equal(1, len(input.UpdateWorkflowMutation.TimerTasks))
		s.Equal(1, len(input.UpdateWorkflowMutation.UpsertActivityInfos))
		mutableState.executionInfo.LastUpdatedTimestamp = input.UpdateWorkflowMutation.ExecutionInfo.LastUpdatedTimestamp
		input.RangeID = 0
		input.UpdateWorkflowMutation.ExecutionInfo.LastEventTaskID = 0
		mutableState.executionInfo.LastEventTaskID = 0
		mutableState.executionInfo.DecisionOriginalScheduledTimestamp = input.UpdateWorkflowMutation.ExecutionInfo.DecisionOriginalScheduledTimestamp
		s.Equal(&persistence.UpdateWorkflowExecutionRequest{
			UpdateWorkflowMutation: persistence.WorkflowMutation{
				ExecutionInfo:             mutableState.executionInfo,
				ExecutionStats:            &persistence.ExecutionStats{},
				ReplicationState:          mutableState.replicationState,
				TransferTasks:             nil,
				ReplicationTasks:          nil,
				TimerTasks:                input.UpdateWorkflowMutation.TimerTasks,
				Condition:                 mutableState.GetNextEventID(),
				UpsertActivityInfos:       input.UpdateWorkflowMutation.UpsertActivityInfos,
				DeleteActivityInfos:       []int64{},
				UpsertTimerInfos:          []*persistenceblobs.TimerInfo{},
				DeleteTimerInfos:          []string{},
				UpsertChildExecutionInfos: []*persistence.ChildExecutionInfo{},
				DeleteChildExecutionInfo:  nil,
				UpsertRequestCancelInfos:  []*persistenceblobs.RequestCancelInfo{},
				DeleteRequestCancelInfo:   nil,
				UpsertSignalInfos:         []*persistenceblobs.SignalInfo{},
				DeleteSignalInfo:          nil,
				UpsertSignalRequestedIDs:  []string{},
				DeleteSignalRequestedID:   "",
				NewBufferedEvents:         nil,
				ClearBufferedEvents:       false,
			},
			NewWorkflowSnapshot: nil,
			Encoding:            common.EncodingType(s.mockShard.GetConfig().EventEncodingType(s.namespaceID)),
		}, input)
		return true
	})).Return(&persistence.UpdateWorkflowExecutionResponse{MutableStateUpdateSessionStats: &persistence.MutableStateUpdateSessionStats{}}, nil).Once()

	s.mockShard.SetCurrentTime(s.clusterName, s.now)
	err = s.timerQueueStandbyTaskExecutor.execute(timerTask, true)
	s.Nil(err)
}

func (s *timerQueueStandbyTaskExecutorSuite) TestProcessDecisionTimeout_Pending() {

	execution := executionpb.WorkflowExecution{
		WorkflowId: "some random workflow ID",
		RunId:      uuid.New(),
	}
	workflowType := "some random workflow type"
	taskListName := "some random task list"

	mutableState := newMutableStateBuilderWithReplicationStateWithEventV2(s.mockShard, s.mockShard.GetEventsCache(), s.logger, s.version, execution.GetRunId())
	_, err := mutableState.AddWorkflowExecutionStartedEvent(
		execution,
		&historyservice.StartWorkflowExecutionRequest{
			NamespaceId: s.namespaceID,
			StartRequest: &workflowservice.StartWorkflowExecutionRequest{
				WorkflowType:                        &commonpb.WorkflowType{Name: workflowType},
				TaskList:                            &tasklistpb.TaskList{Name: taskListName},
				ExecutionStartToCloseTimeoutSeconds: 2,
				TaskStartToCloseTimeoutSeconds:      1,
			},
		},
	)
	s.Nil(err)

	di := addDecisionTaskScheduledEvent(mutableState)
	startedEvent := addDecisionTaskStartedEvent(mutableState, di.ScheduleID, taskListName, uuid.New())
	nextEventID := startedEvent.GetEventId() + 1

	protoTime, err := types.TimestampProto(s.now)
	s.NoError(err)
	timerTask := &persistenceblobs.TimerTaskInfo{
		Version:             s.version,
		NamespaceId:         primitives.MustParseUUID(s.namespaceID),
		WorkflowId:          execution.GetWorkflowId(),
		RunId:               primitives.MustParseUUID(execution.GetRunId()),
		TaskId:              int64(100),
		TaskType:            persistence.TaskTypeDecisionTimeout,
		TimeoutType:         int32(eventpb.TimeoutType_StartToClose),
		VisibilityTimestamp: protoTime,
		EventId:             di.ScheduleID,
	}

	persistenceMutableState := s.createPersistenceMutableState(mutableState, startedEvent.GetEventId(), startedEvent.GetVersion())
	s.mockExecutionMgr.On("GetWorkflowExecution", mock.Anything).Return(&persistence.GetWorkflowExecutionResponse{State: persistenceMutableState}, nil).Once()

	s.mockShard.SetCurrentTime(s.clusterName, s.now)
	err = s.timerQueueStandbyTaskExecutor.execute(timerTask, true)
	s.Equal(ErrTaskRetry, err)

	s.mockShard.SetCurrentTime(s.clusterName, s.now.Add(s.fetchHistoryDuration))
	s.mockHistoryRereplicator.On("SendMultiWorkflowHistory",
		primitives.UUIDString(timerTask.GetNamespaceId()), timerTask.GetWorkflowId(),
		primitives.UUIDString(timerTask.GetRunId()), nextEventID,
		primitives.UUIDString(timerTask.GetRunId()), common.EndEventID,
	).Return(nil).Once()
	err = s.timerQueueStandbyTaskExecutor.execute(timerTask, true)
	s.Equal(ErrTaskRetry, err)

	s.mockShard.SetCurrentTime(s.clusterName, s.now.Add(s.discardDuration))
	err = s.timerQueueStandbyTaskExecutor.execute(timerTask, true)
	s.Equal(ErrTaskDiscarded, err)
}

func (s *timerQueueStandbyTaskExecutorSuite) TestProcessDecisionTimeout_ScheduleToStartTimer() {

	execution := executionpb.WorkflowExecution{
		WorkflowId: "some random workflow ID",
		RunId:      uuid.New(),
	}

	decisionScheduleID := int64(16384)

	protoTaskTime, err := types.TimestampProto(s.now)
	s.NoError(err)
	timerTask := &persistenceblobs.TimerTaskInfo{
		Version:             s.version,
		NamespaceId:         primitives.MustParseUUID(s.namespaceID),
		WorkflowId:          execution.GetWorkflowId(),
		RunId:               primitives.MustParseUUID(execution.GetRunId()),
		TaskId:              int64(100),
		TaskType:            persistence.TaskTypeDecisionTimeout,
		TimeoutType:         int32(eventpb.TimeoutType_ScheduleToStart),
		VisibilityTimestamp: protoTaskTime,
		EventId:             decisionScheduleID,
	}

	s.mockShard.SetCurrentTime(s.clusterName, s.now)
	err = s.timerQueueStandbyTaskExecutor.execute(timerTask, true)
	s.Equal(nil, err)
}

func (s *timerQueueStandbyTaskExecutorSuite) TestProcessDecisionTimeout_Success() {

	execution := executionpb.WorkflowExecution{
		WorkflowId: "some random workflow ID",
		RunId:      uuid.New(),
	}
	workflowType := "some random workflow type"
	taskListName := "some random task list"

	mutableState := newMutableStateBuilderWithReplicationStateWithEventV2(s.mockShard, s.mockShard.GetEventsCache(), s.logger, s.version, execution.GetRunId())
	_, err := mutableState.AddWorkflowExecutionStartedEvent(
		execution,
		&historyservice.StartWorkflowExecutionRequest{
			NamespaceId: s.namespaceID,
			StartRequest: &workflowservice.StartWorkflowExecutionRequest{
				WorkflowType:                        &commonpb.WorkflowType{Name: workflowType},
				TaskList:                            &tasklistpb.TaskList{Name: taskListName},
				ExecutionStartToCloseTimeoutSeconds: 2,
				TaskStartToCloseTimeoutSeconds:      1,
			},
		},
	)
	s.Nil(err)

	di := addDecisionTaskScheduledEvent(mutableState)
	event := addDecisionTaskStartedEvent(mutableState, di.ScheduleID, taskListName, uuid.New())
	di.StartedID = event.GetEventId()
	event = addDecisionTaskCompletedEvent(mutableState, di.ScheduleID, di.StartedID, nil, "some random identity")

	protoTime, err := types.TimestampProto(s.now)
	s.NoError(err)
	timerTask := &persistenceblobs.TimerTaskInfo{
		Version:             s.version,
		NamespaceId:         primitives.MustParseUUID(s.namespaceID),
		WorkflowId:          execution.GetWorkflowId(),
		RunId:               primitives.MustParseUUID(execution.GetRunId()),
		TaskId:              int64(100),
		TaskType:            persistence.TaskTypeDecisionTimeout,
		TimeoutType:         int32(eventpb.TimeoutType_StartToClose),
		VisibilityTimestamp: protoTime,
		EventId:             di.ScheduleID,
	}

	persistenceMutableState := s.createPersistenceMutableState(mutableState, event.GetEventId(), event.GetVersion())
	s.mockExecutionMgr.On("GetWorkflowExecution", mock.Anything).Return(&persistence.GetWorkflowExecutionResponse{State: persistenceMutableState}, nil).Once()

	s.mockShard.SetCurrentTime(s.clusterName, s.now)
	err = s.timerQueueStandbyTaskExecutor.execute(timerTask, true)
	s.Nil(err)
}

func (s *timerQueueStandbyTaskExecutorSuite) TestProcessWorkflowBackoffTimer_Pending() {

	execution := executionpb.WorkflowExecution{
		WorkflowId: "some random workflow ID",
		RunId:      uuid.New(),
	}
	workflowType := "some random workflow type"
	taskListName := "some random task list"

	mutableState := newMutableStateBuilderWithReplicationStateWithEventV2(s.mockShard, s.mockShard.GetEventsCache(), s.logger, s.version, execution.GetRunId())
	event, err := mutableState.AddWorkflowExecutionStartedEvent(
		execution,
		&historyservice.StartWorkflowExecutionRequest{
			NamespaceId: s.namespaceID,
			StartRequest: &workflowservice.StartWorkflowExecutionRequest{
				WorkflowType:                        &commonpb.WorkflowType{Name: workflowType},
				TaskList:                            &tasklistpb.TaskList{Name: taskListName},
				ExecutionStartToCloseTimeoutSeconds: 2,
				TaskStartToCloseTimeoutSeconds:      1,
			},
		},
	)
	s.Nil(err)
	nextEventID := event.GetEventId() + 1

	protoTaskTime, err := types.TimestampProto(s.now)
	s.NoError(err)
	timerTask := &persistenceblobs.TimerTaskInfo{
		Version:             s.version,
		NamespaceId:         primitives.MustParseUUID(s.namespaceID),
		WorkflowId:          execution.GetWorkflowId(),
		RunId:               primitives.MustParseUUID(execution.GetRunId()),
		TaskId:              int64(100),
		TaskType:            persistence.TaskTypeWorkflowBackoffTimer,
		VisibilityTimestamp: protoTaskTime,
	}

	persistenceMutableState := s.createPersistenceMutableState(mutableState, event.GetEventId(), event.GetVersion())
	s.mockExecutionMgr.On("GetWorkflowExecution", mock.Anything).Return(&persistence.GetWorkflowExecutionResponse{State: persistenceMutableState}, nil).Once()

	s.mockShard.SetCurrentTime(s.clusterName, s.now)
	err = s.timerQueueStandbyTaskExecutor.execute(timerTask, true)
	s.Equal(ErrTaskRetry, err)

	s.mockShard.SetCurrentTime(s.clusterName, time.Now().Add(s.fetchHistoryDuration))
	s.mockHistoryRereplicator.On("SendMultiWorkflowHistory",
		primitives.UUIDString(timerTask.GetNamespaceId()), timerTask.GetWorkflowId(),
		primitives.UUIDString(timerTask.GetRunId()), nextEventID,
		primitives.UUIDString(timerTask.GetRunId()), common.EndEventID,
	).Return(nil).Once()
	err = s.timerQueueStandbyTaskExecutor.execute(timerTask, true)
	s.Equal(ErrTaskRetry, err)

	s.mockShard.SetCurrentTime(s.clusterName, time.Now().Add(s.discardDuration))
	err = s.timerQueueStandbyTaskExecutor.execute(timerTask, true)
	s.Equal(ErrTaskDiscarded, err)
}

func (s *timerQueueStandbyTaskExecutorSuite) TestProcessWorkflowBackoffTimer_Success() {

	execution := executionpb.WorkflowExecution{
		WorkflowId: "some random workflow ID",
		RunId:      uuid.New(),
	}
	workflowType := "some random workflow type"
	taskListName := "some random task list"

	mutableState := newMutableStateBuilderWithReplicationStateWithEventV2(s.mockShard, s.mockShard.GetEventsCache(), s.logger, s.version, execution.GetRunId())
	_, err := mutableState.AddWorkflowExecutionStartedEvent(
		execution,
		&historyservice.StartWorkflowExecutionRequest{
			NamespaceId: s.namespaceID,
			StartRequest: &workflowservice.StartWorkflowExecutionRequest{
				WorkflowType:                        &commonpb.WorkflowType{Name: workflowType},
				TaskList:                            &tasklistpb.TaskList{Name: taskListName},
				ExecutionStartToCloseTimeoutSeconds: 2,
				TaskStartToCloseTimeoutSeconds:      1,
			},
		},
	)
	s.Nil(err)

	di := addDecisionTaskScheduledEvent(mutableState)

	protoTaskTime, err := types.TimestampProto(s.now)
	s.NoError(err)
	timerTask := &persistenceblobs.TimerTaskInfo{
		Version:             s.version,
		NamespaceId:         primitives.MustParseUUID(s.namespaceID),
		WorkflowId:          execution.GetWorkflowId(),
		RunId:               primitives.MustParseUUID(execution.GetRunId()),
		TaskId:              int64(100),
		TaskType:            persistence.TaskTypeWorkflowBackoffTimer,
		VisibilityTimestamp: protoTaskTime,
	}

	persistenceMutableState := s.createPersistenceMutableState(mutableState, di.ScheduleID, di.Version)
	s.mockExecutionMgr.On("GetWorkflowExecution", mock.Anything).Return(&persistence.GetWorkflowExecutionResponse{State: persistenceMutableState}, nil).Once()

	s.mockShard.SetCurrentTime(s.clusterName, s.now)
	err = s.timerQueueStandbyTaskExecutor.execute(timerTask, true)
	s.Nil(err)
}

func (s *timerQueueStandbyTaskExecutorSuite) TestProcessWorkflowTimeout_Pending() {

	execution := executionpb.WorkflowExecution{
		WorkflowId: "some random workflow ID",
		RunId:      uuid.New(),
	}
	workflowType := "some random workflow type"
	taskListName := "some random task list"

	mutableState := newMutableStateBuilderWithReplicationStateWithEventV2(s.mockShard, s.mockShard.GetEventsCache(), s.logger, s.version, execution.GetRunId())
	_, err := mutableState.AddWorkflowExecutionStartedEvent(
		execution,
		&historyservice.StartWorkflowExecutionRequest{
			NamespaceId: s.namespaceID,
			StartRequest: &workflowservice.StartWorkflowExecutionRequest{
				WorkflowType:                        &commonpb.WorkflowType{Name: workflowType},
				TaskList:                            &tasklistpb.TaskList{Name: taskListName},
				ExecutionStartToCloseTimeoutSeconds: 2,
				TaskStartToCloseTimeoutSeconds:      1,
			},
		},
	)
	s.Nil(err)

	di := addDecisionTaskScheduledEvent(mutableState)
	startEvent := addDecisionTaskStartedEvent(mutableState, di.ScheduleID, taskListName, uuid.New())
	di.StartedID = startEvent.GetEventId()
	completionEvent := addDecisionTaskCompletedEvent(mutableState, di.ScheduleID, di.StartedID, nil, "some random identity")
	nextEventID := completionEvent.GetEventId() + 1

	protoTaskTime, err := types.TimestampProto(s.now)
	s.NoError(err)
	timerTask := &persistenceblobs.TimerTaskInfo{
		Version:             s.version,
		NamespaceId:         primitives.MustParseUUID(s.namespaceID),
		WorkflowId:          execution.GetWorkflowId(),
		RunId:               primitives.MustParseUUID(execution.GetRunId()),
		TaskId:              int64(100),
		TaskType:            persistence.TaskTypeWorkflowTimeout,
		TimeoutType:         int32(eventpb.TimeoutType_StartToClose),
		VisibilityTimestamp: protoTaskTime,
	}

	persistenceMutableState := s.createPersistenceMutableState(mutableState, completionEvent.GetEventId(), completionEvent.GetVersion())
	s.mockExecutionMgr.On("GetWorkflowExecution", mock.Anything).Return(&persistence.GetWorkflowExecutionResponse{State: persistenceMutableState}, nil).Once()

	s.mockShard.SetCurrentTime(s.clusterName, s.now)
	err = s.timerQueueStandbyTaskExecutor.execute(timerTask, true)
	s.Equal(ErrTaskRetry, err)

	s.mockShard.SetCurrentTime(s.clusterName, s.now.Add(s.fetchHistoryDuration))
	s.mockHistoryRereplicator.On("SendMultiWorkflowHistory",
		primitives.UUIDString(timerTask.GetNamespaceId()), timerTask.GetWorkflowId(),
		primitives.UUIDString(timerTask.GetRunId()), nextEventID,
		primitives.UUIDString(timerTask.GetRunId()), common.EndEventID,
	).Return(nil).Once()
	err = s.timerQueueStandbyTaskExecutor.execute(timerTask, true)
	s.Equal(ErrTaskRetry, err)

	s.mockShard.SetCurrentTime(s.clusterName, s.now.Add(s.discardDuration))
	err = s.timerQueueStandbyTaskExecutor.execute(timerTask, true)
	s.Equal(ErrTaskDiscarded, err)
}

func (s *timerQueueStandbyTaskExecutorSuite) TestProcessWorkflowTimeout_Success() {

	execution := executionpb.WorkflowExecution{
		WorkflowId: "some random workflow ID",
		RunId:      uuid.New(),
	}
	workflowType := "some random workflow type"
	taskListName := "some random task list"

	mutableState := newMutableStateBuilderWithReplicationStateWithEventV2(s.mockShard, s.mockShard.GetEventsCache(), s.logger, s.version, execution.GetRunId())
	_, err := mutableState.AddWorkflowExecutionStartedEvent(
		execution,
		&historyservice.StartWorkflowExecutionRequest{
			NamespaceId: s.namespaceID,
			StartRequest: &workflowservice.StartWorkflowExecutionRequest{
				WorkflowType:                        &commonpb.WorkflowType{Name: workflowType},
				TaskList:                            &tasklistpb.TaskList{Name: taskListName},
				ExecutionStartToCloseTimeoutSeconds: 2,
				TaskStartToCloseTimeoutSeconds:      1,
			},
		},
	)
	s.Nil(err)

	di := addDecisionTaskScheduledEvent(mutableState)
	event := addDecisionTaskStartedEvent(mutableState, di.ScheduleID, taskListName, uuid.New())
	di.StartedID = event.GetEventId()
	event = addDecisionTaskCompletedEvent(mutableState, di.ScheduleID, di.StartedID, nil, "some random identity")
	event = addCompleteWorkflowEvent(mutableState, event.GetEventId(), nil)

	protoTaskTime, err := types.TimestampProto(s.now)
	s.NoError(err)
	timerTask := &persistenceblobs.TimerTaskInfo{
		Version:             s.version,
		NamespaceId:         primitives.MustParseUUID(s.namespaceID),
		WorkflowId:          execution.GetWorkflowId(),
		RunId:               primitives.MustParseUUID(execution.GetRunId()),
		TaskId:              int64(100),
		TaskType:            persistence.TaskTypeWorkflowTimeout,
		TimeoutType:         int32(eventpb.TimeoutType_StartToClose),
		VisibilityTimestamp: protoTaskTime,
	}

	persistenceMutableState := s.createPersistenceMutableState(mutableState, event.GetEventId(), event.GetVersion())
	s.mockExecutionMgr.On("GetWorkflowExecution", mock.Anything).Return(&persistence.GetWorkflowExecutionResponse{State: persistenceMutableState}, nil).Once()

	s.mockShard.SetCurrentTime(s.clusterName, s.now)
	err = s.timerQueueStandbyTaskExecutor.execute(timerTask, true)
	s.Nil(err)
}

func (s *timerQueueStandbyTaskExecutorSuite) TestProcessRetryTimeout() {

	execution := executionpb.WorkflowExecution{
		WorkflowId: "some random workflow ID",
		RunId:      uuid.New(),
	}
	workflowType := "some random workflow type"
	taskListName := "some random task list"

	mutableState := newMutableStateBuilderWithReplicationStateWithEventV2(s.mockShard, s.mockShard.GetEventsCache(), s.logger, s.version, execution.GetRunId())
	_, err := mutableState.AddWorkflowExecutionStartedEvent(
		execution,
		&historyservice.StartWorkflowExecutionRequest{
			NamespaceId: s.namespaceID,
			StartRequest: &workflowservice.StartWorkflowExecutionRequest{
				WorkflowType:                        &commonpb.WorkflowType{Name: workflowType},
				TaskList:                            &tasklistpb.TaskList{Name: taskListName},
				ExecutionStartToCloseTimeoutSeconds: 2,
				TaskStartToCloseTimeoutSeconds:      1,
			},
		},
	)
	s.Nil(err)

	protoTaskTime, err := types.TimestampProto(s.now)
	s.NoError(err)
	timerTask := &persistenceblobs.TimerTaskInfo{
		Version:             s.version,
		NamespaceId:         primitives.MustParseUUID(s.namespaceID),
		WorkflowId:          execution.GetWorkflowId(),
		RunId:               primitives.MustParseUUID(execution.GetRunId()),
		TaskId:              int64(100),
		TaskType:            persistence.TaskTypeActivityRetryTimer,
		TimeoutType:         int32(eventpb.TimeoutType_StartToClose),
		VisibilityTimestamp: protoTaskTime,
	}

	s.mockShard.SetCurrentTime(s.clusterName, s.now)
	err = s.timerQueueStandbyTaskExecutor.execute(timerTask, true)
	s.Nil(err)
}

func (s *timerQueueStandbyTaskExecutorSuite) createPersistenceMutableState(
	ms mutableState,
	lastEventID int64,
	lastEventVersion int64,
) *persistence.WorkflowMutableState {

	if ms.GetReplicationState() != nil {
		ms.UpdateReplicationStateLastEventID(lastEventVersion, lastEventID)
	} else if ms.GetVersionHistories() != nil {
		currentVersionHistory, err := ms.GetVersionHistories().GetCurrentVersionHistory()
		s.NoError(err)
		err = currentVersionHistory.AddOrUpdateItem(persistence.NewVersionHistoryItem(
			lastEventID, lastEventVersion,
		))
		s.NoError(err)
	}

	return createMutableState(ms)
}<|MERGE_RESOLUTION|>--- conflicted
+++ resolved
@@ -235,15 +235,9 @@
 		RunId:               primitives.MustParseUUID(execution.GetRunId()),
 		TaskId:              int64(100),
 		TaskType:            persistence.TaskTypeUserTimer,
-<<<<<<< HEAD
 		TimeoutType:         int32(eventpb.TimeoutType_StartToClose),
 		VisibilityTimestamp: protoTaskTime,
-		EventId:             di.ScheduleID,
-=======
-		TimeoutType:         int(workflow.TimeoutTypeStartToClose),
-		VisibilityTimestamp: task.(*persistence.UserTimerTask).GetVisibilityTimestamp(),
-		EventID:             event.GetEventId(),
->>>>>>> 651a26b2
+		EventId:             event.EventId,
 	}
 
 	persistenceMutableState := s.createPersistenceMutableState(mutableState, event.GetEventId(), event.GetVersion())
@@ -315,15 +309,9 @@
 		RunId:               primitives.MustParseUUID(execution.GetRunId()),
 		TaskId:              int64(100),
 		TaskType:            persistence.TaskTypeUserTimer,
-<<<<<<< HEAD
 		TimeoutType:         int32(eventpb.TimeoutType_StartToClose),
 		VisibilityTimestamp: protoTaskTime,
-		EventId:             di.ScheduleID,
-=======
-		TimeoutType:         int(workflow.TimeoutTypeStartToClose),
-		VisibilityTimestamp: task.(*persistence.UserTimerTask).GetVisibilityTimestamp(),
-		EventID:             event.GetEventId(),
->>>>>>> 651a26b2
+		EventId:             event.EventId,
 	}
 
 	event = addTimerFiredEvent(mutableState, timerID)
@@ -388,15 +376,9 @@
 		RunId:               primitives.MustParseUUID(execution.GetRunId()),
 		TaskId:              int64(100),
 		TaskType:            persistence.TaskTypeUserTimer,
-<<<<<<< HEAD
 		TimeoutType:         int32(eventpb.TimeoutType_StartToClose),
 		VisibilityTimestamp: protoTaskTime,
-		EventId:             di.ScheduleID,
-=======
-		TimeoutType:         int(workflow.TimeoutTypeStartToClose),
-		VisibilityTimestamp: task.(*persistence.UserTimerTask).GetVisibilityTimestamp(),
-		EventID:             event.GetEventId(),
->>>>>>> 651a26b2
+		EventId:             event.EventId,
 	}
 
 	event = addTimerFiredEvent(mutableState, timerID1)
@@ -461,15 +443,9 @@
 		RunId:               primitives.MustParseUUID(execution.GetRunId()),
 		TaskId:              int64(100),
 		TaskType:            persistence.TaskTypeActivityTimeout,
-<<<<<<< HEAD
 		TimeoutType:         int32(eventpb.TimeoutType_ScheduleToClose),
 		VisibilityTimestamp: protoTaskTime,
-		EventId:             di.ScheduleID,
-=======
-		TimeoutType:         int(workflow.TimeoutTypeScheduleToClose),
-		VisibilityTimestamp: task.(*persistence.ActivityTimeoutTask).GetVisibilityTimestamp(),
-		EventID:             scheduledEvent.GetEventId(),
->>>>>>> 651a26b2
+		EventId:             event.EventId,
 	}
 
 	persistenceMutableState := s.createPersistenceMutableState(mutableState, scheduledEvent.GetEventId(), scheduledEvent.GetVersion())
@@ -546,15 +522,9 @@
 		RunId:               primitives.MustParseUUID(execution.GetRunId()),
 		TaskId:              int64(100),
 		TaskType:            persistence.TaskTypeActivityTimeout,
-<<<<<<< HEAD
 		TimeoutType:         int32(eventpb.TimeoutType_ScheduleToClose),
 		VisibilityTimestamp: protoTaskTime,
-		EventId:             di.ScheduleID,
-=======
-		TimeoutType:         int(workflow.TimeoutTypeScheduleToClose),
-		VisibilityTimestamp: task.(*persistence.ActivityTimeoutTask).GetVisibilityTimestamp(),
-		EventID:             scheduledEvent.GetEventId(),
->>>>>>> 651a26b2
+		EventId:             event.GetEventId(),
 	}
 
 	completeEvent := addActivityTaskCompletedEvent(mutableState, scheduledEvent.GetEventId(), startedEvent.GetEventId(), []byte(nil), identity)
@@ -568,23 +538,23 @@
 }
 
 func (s *timerQueueStandbyTaskExecutorSuite) TestProcessActivityTimeout_Heartbeat_Noop() {
-	execution := workflow.WorkflowExecution{
-		WorkflowId: common.StringPtr("some random workflow ID"),
-		RunId:      common.StringPtr(uuid.New()),
-	}
-	workflowType := "some random workflow type"
-	taskListName := "some random task list"
-
-	mutableState := newMutableStateBuilderWithReplicationStateWithEventV2(s.mockShard, s.mockShard.GetEventsCache(), s.logger, s.version, execution.GetRunId())
-	_, err := mutableState.AddWorkflowExecutionStartedEvent(
-		execution,
-		&history.StartWorkflowExecutionRequest{
-			DomainUUID: common.StringPtr(s.domainID),
-			StartRequest: &workflow.StartWorkflowExecutionRequest{
-				WorkflowType:                        &workflow.WorkflowType{Name: common.StringPtr(workflowType)},
-				TaskList:                            &workflow.TaskList{Name: common.StringPtr(taskListName)},
-				ExecutionStartToCloseTimeoutSeconds: common.Int32Ptr(2),
-				TaskStartToCloseTimeoutSeconds:      common.Int32Ptr(1),
+	execution := executionpb.WorkflowExecution{
+		WorkflowId: "some random workflow ID",
+		RunId:      uuid.New(),
+	}
+	workflowType := "some random workflow type"
+	taskListName := "some random task list"
+
+	mutableState := newMutableStateBuilderWithReplicationStateWithEventV2(s.mockShard, s.mockShard.GetEventsCache(), s.logger, s.version, execution.GetRunId())
+	_, err := mutableState.AddWorkflowExecutionStartedEvent(
+		execution,
+		&historyservice.StartWorkflowExecutionRequest{
+			NamespaceId: s.namespaceID,
+			StartRequest: &workflowservice.StartWorkflowExecutionRequest{
+				WorkflowType:                        &commonpb.WorkflowType{Name: workflowType},
+				TaskList:                            &tasklistpb.TaskList{Name: taskListName},
+				ExecutionStartToCloseTimeoutSeconds: 2,
+				TaskStartToCloseTimeoutSeconds:      1,
 			},
 		},
 	)
@@ -612,16 +582,18 @@
 	s.True(modified)
 	task := mutableState.insertTimerTasks[0]
 	s.Equal(int(timerTypeHeartbeat), task.(*persistence.ActivityTimeoutTask).TimeoutType)
-	timerTask := &persistence.TimerTaskInfo{
-		Version:             s.version,
-		DomainID:            s.domainID,
-		WorkflowID:          execution.GetWorkflowId(),
-		RunID:               execution.GetRunId(),
-		TaskID:              int64(100),
+	protoTaskTime, err := types.TimestampProto(task.(*persistence.ActivityTimeoutTask).GetVisibilityTimestamp().Add(-time.Second))
+	s.NoError(err)
+	timerTask := &persistenceblobs.TimerTaskInfo{
+		Version:             s.version,
+		NamespaceId:         primitives.MustParseUUID(s.namespaceID),
+		WorkflowId:          execution.GetWorkflowId(),
+		RunId:               primitives.MustParseUUID(execution.GetRunId()),
+		TaskId:              int64(100),
 		TaskType:            persistence.TaskTypeActivityTimeout,
-		TimeoutType:         int(workflow.TimeoutTypeHeartbeat),
-		VisibilityTimestamp: task.(*persistence.ActivityTimeoutTask).GetVisibilityTimestamp().Add(-time.Second),
-		EventID:             scheduledEvent.GetEventId(),
+		TimeoutType:         int32(eventpb.TimeoutType_Heartbeat),
+		VisibilityTimestamp: protoTaskTime,
+		EventId:             scheduledEvent.GetEventId(),
 	}
 
 	persistenceMutableState := s.createPersistenceMutableState(mutableState, startedEvent.GetEventId(), startedEvent.GetVersion())
@@ -694,15 +666,9 @@
 		RunId:               primitives.MustParseUUID(execution.GetRunId()),
 		TaskId:              int64(100),
 		TaskType:            persistence.TaskTypeActivityTimeout,
-<<<<<<< HEAD
 		TimeoutType:         int32(eventpb.TimeoutType_Heartbeat),
 		VisibilityTimestamp: protoTime,
-		EventId:             scheduleEvent2.GetEventId(),
-=======
-		TimeoutType:         int(workflow.TimeoutTypeHeartbeat),
-		VisibilityTimestamp: activityInfo2.LastHeartBeatUpdatedTime.Add(-5 * time.Second),
-		EventID:             scheduledEvent2.GetEventId(),
->>>>>>> 651a26b2
+		EventId:             scheduledEvent2.GetEventId(),
 	}
 
 	completeEvent1 := addActivityTaskCompletedEvent(mutableState, scheduledEvent1.GetEventId(), startedEvent1.GetEventId(), []byte(nil), identity)
