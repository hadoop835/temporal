// The MIT License
//
// Copyright (pm) 2020 Temporal Technologies Inc.  All rights reserved.
//
// Copyright (pm) 2020 Uber Technologies, Inc.
//
// Permission is hereby granted, free of charge, to any person obtaining a copy
// of this software and associated documentation files (the "Software"), to deal
// in the Software without restriction, including without limitation the rights
// to use, copy, modify, merge, publish, distribute, sublicense, and/or sell
// copies of the Software, and to permit persons to whom the Software is
// furnished to do so, subject to the following conditions:
//
// The above copyright notice and this permission notice shall be included in
// all copies or substantial portions of the Software.
//
// THE SOFTWARE IS PROVIDED "AS IS", WITHOUT WARRANTY OF ANY KIND, EXPRESS OR
// IMPLIED, INCLUDING BUT NOT LIMITED TO THE WARRANTIES OF MERCHANTABILITY,
// FITNESS FOR A PARTICULAR PURPOSE AND NONINFRINGEMENT. IN NO EVENT SHALL THE
// AUTHORS OR COPYRIGHT HOLDERS BE LIABLE FOR ANY CLAIM, DAMAGES OR OTHER
// LIABILITY, WHETHER IN AN ACTION OF CONTRACT, TORT OR OTHERWISE, ARISING FROM,
// OUT OF OR IN CONNECTION WITH THE SOFTWARE OR THE USE OR OTHER DEALINGS IN
// THE SOFTWARE.

package matching

import (
	"context"
	"errors"
	"sync"
	"time"

	commonpb "go.temporal.io/api/common/v1"
	deploymentpb "go.temporal.io/api/deployment/v1"
	enumspb "go.temporal.io/api/enums/v1"
	"go.temporal.io/api/serviceerror"
	taskqueuepb "go.temporal.io/api/taskqueue/v1"
	"go.temporal.io/api/workflowservice/v1"
	"go.temporal.io/server/api/matchingservice/v1"
	persistencespb "go.temporal.io/server/api/persistence/v1"
	taskqueuespb "go.temporal.io/server/api/taskqueue/v1"
	"go.temporal.io/server/common/headers"
	"go.temporal.io/server/common/log"
	"go.temporal.io/server/common/log/tag"
	"go.temporal.io/server/common/metrics"
	"go.temporal.io/server/common/namespace"
	serviceerrors "go.temporal.io/server/common/serviceerror"
	"go.temporal.io/server/common/tqid"
	"go.temporal.io/server/common/worker_versioning"
)

type (

	// Represents a single partition of a (user-level) Task Queue in memory state. Under the hood, each Task Queue
	// partition is made of one or more DB-level queues. There is always a default DB queue. For
	// versioned TQs, there is an additional DB queue for each Build ID.
	// Currently, the liveness of a partition manager is tied to its default queue. More specifically:
	//  - If the default queue dies, all the other queues are also stopped and the whole partition is unloaded from
	//    matching engine.
	//  - Any requests sent to the partition keeps the default queue alive, even if it's served by a versioned queue.
	//  - If a versioned queue dies, we only unload that specific queue from the partition.
	//  - This behavior is subject to optimizations in the future: for versioned queues, keeping the default queue
	//    loaded all the time may be suboptimal.
	taskQueuePartitionManagerImpl struct {
		engine    *matchingEngineImpl
		partition tqid.Partition
		ns        *namespace.Namespace
		config    *taskQueueConfig
		// this is the default (unversioned) DB queue. As of now, some of the matters related to the whole TQ partition
		// is delegated to the defaultQueue.
		defaultQueue physicalTaskQueueManager
		// used for non-sticky versioned queues (one for each version)
		versionedQueues                 map[PhysicalTaskQueueVersion]physicalTaskQueueManager
		versionedQueuesLock             sync.RWMutex // locks mutation of versionedQueues
		userDataManager                 userDataManager
		logger                          log.Logger
		throttledLogger                 log.ThrottledLogger
		matchingClient                  matchingservice.MatchingServiceClient
		metricsHandler                  metrics.Handler                                                          // namespace/taskqueue tagged metric scope
		cachedPhysicalInfoByBuildId     map[string]map[enumspb.TaskQueueType]*taskqueuespb.PhysicalTaskQueueInfo // non-nil for root-partition
		cachedPhysicalInfoByBuildIdLock sync.RWMutex                                                             // locks mutation of cachedPhysicalInfoByBuildId
		lastFanOut                      int64                                                                    // serves as a TTL for cachedPhysicalInfoByBuildId
	}
)

var _ taskQueuePartitionManager = (*taskQueuePartitionManagerImpl)(nil)

func newTaskQueuePartitionManager(
	e *matchingEngineImpl,
	ns *namespace.Namespace,
	partition tqid.Partition,
	tqConfig *taskQueueConfig,
	logger log.Logger,
	throttledLogger log.Logger,
	metricsHandler metrics.Handler,
	userDataManager userDataManager,
) (*taskQueuePartitionManagerImpl, error) {
	pm := &taskQueuePartitionManagerImpl{
		engine:                      e,
		partition:                   partition,
		ns:                          ns,
		config:                      tqConfig,
		logger:                      logger,
		throttledLogger:             throttledLogger,
		matchingClient:              e.matchingRawClient,
		metricsHandler:              metricsHandler,
<<<<<<< HEAD
		versionedQueues:             make(map[PhysicalTaskQueueVersion]physicalTaskQueueManager),
=======
		versionedQueues:             make(map[string]physicalTaskQueueManager),
>>>>>>> a247b853
		userDataManager:             userDataManager,
		cachedPhysicalInfoByBuildId: nil,
	}

	defaultQ, err := newPhysicalTaskQueueManager(pm, UnversionedQueueKey(partition))
	if err != nil {
		return nil, err
	}
	pm.defaultQueue = defaultQ
	return pm, nil
}

func (pm *taskQueuePartitionManagerImpl) Start() {
	pm.engine.updateTaskQueuePartitionGauge(pm, 1)
	pm.userDataManager.Start()
	pm.defaultQueue.Start()
}

// Stop does not unload the partition from matching engine. It is intended to be called by matching engine when
// unloading the partition. For stopping and unloading a partition call unloadFromEngine instead.
func (pm *taskQueuePartitionManagerImpl) Stop(unloadCause unloadCause) {
	pm.versionedQueuesLock.Lock()
	defer pm.versionedQueuesLock.Unlock()
	for _, vq := range pm.versionedQueues {
		vq.Stop(unloadCause)
	}
	pm.defaultQueue.Stop(unloadCause)
	pm.userDataManager.Stop()
	pm.engine.updateTaskQueuePartitionGauge(pm, -1)
}

func (pm *taskQueuePartitionManagerImpl) Namespace() *namespace.Namespace {
	return pm.ns
}

func (pm *taskQueuePartitionManagerImpl) MarkAlive() {
	pm.defaultQueue.MarkAlive()
}

func (pm *taskQueuePartitionManagerImpl) WaitUntilInitialized(ctx context.Context) error {
	err := pm.userDataManager.WaitUntilInitialized(ctx)
	if err != nil {
		return err
	}
	return pm.defaultQueue.WaitUntilInitialized(ctx)
}

func (pm *taskQueuePartitionManagerImpl) AddTask(
	ctx context.Context,
	params addTaskParams,
) (buildId string, syncMatched bool, err error) {
	var spoolQueue, syncMatchQueue physicalTaskQueueManager
	directive := params.taskInfo.GetVersionDirective()
	// spoolQueue will be nil iff task is forwarded.
	spoolQueue, syncMatchQueue, _, err = pm.getPhysicalQueuesForAdd(ctx, directive, params.forwardInfo, params.taskInfo.GetRunId())
	if err != nil {
		return "", false, err
	}

	syncMatchTask := newInternalTaskForSyncMatch(params.taskInfo, params.forwardInfo)
	if spoolQueue != nil && spoolQueue.QueueKey().Version().BuildId() != syncMatchQueue.QueueKey().Version().BuildId() {
		// Task is not forwarded and build ID is different on the two queues -> redirect rule is being applied.
		// Set redirectInfo in the task as it will be needed if we have to forward the task.
		syncMatchTask.redirectInfo = &taskqueuespb.BuildIdRedirectInfo{
			AssignedBuildId: spoolQueue.QueueKey().Version().BuildId(),
		}
	}

	if pm.defaultQueue != syncMatchQueue {
		// default queue should stay alive even if requests go to other queues
		pm.defaultQueue.MarkAlive()
	}

	if pm.partition.IsRoot() && !pm.HasAnyPollerAfter(time.Now().Add(-noPollerThreshold)) {
		// Only checks recent pollers in the root partition
		pm.metricsHandler.Counter(metrics.NoRecentPollerTasksPerTaskQueueCounter.Name()).Record(1)
	}

	isActive, err := pm.isActiveInCluster()
	if err != nil {
		return "", false, err
	}

	if isActive {
		syncMatched, err = syncMatchQueue.TrySyncMatch(ctx, syncMatchTask)
		if syncMatched && !pm.shouldBacklogSyncMatchTaskOnError(err) {

			// Build ID is not returned for sync match. The returned build ID is used by History to update
			// mutable state (and visibility) when the first workflow task is spooled.
			// For sync-match case, History has already received the build ID in the Record*TaskStarted call.
			// By omitting the build ID from this response we help History immediately know that no MS update is needed.
			return "", syncMatched, err
		}
	}

	if spoolQueue == nil {
		// This means the task is being forwarded. Child partition will persist the task when sync match fails.
		return "", false, errRemoteSyncMatchFailed
	}

	var assignedBuildId string
	if directive.GetUseAssignmentRules() != nil {
		// return build ID only if a new one is assigned.
		assignedBuildId = spoolQueue.QueueKey().Version().BuildId()
	}

	return assignedBuildId, false, spoolQueue.SpoolTask(params.taskInfo)
}

func (pm *taskQueuePartitionManagerImpl) shouldBacklogSyncMatchTaskOnError(err error) bool {
	var resourceExhaustedErr *serviceerror.ResourceExhausted
	if err != nil && errors.As(err, &resourceExhaustedErr) {
		if resourceExhaustedErr.Cause == enumspb.RESOURCE_EXHAUSTED_CAUSE_BUSY_WORKFLOW {
			return true
		}
	}
	return false
}

func (pm *taskQueuePartitionManagerImpl) isActiveInCluster() (bool, error) {
	ns, err := pm.engine.namespaceRegistry.GetNamespaceByID(pm.ns.ID())
	if err == nil {
		return ns.ActiveInCluster(pm.engine.clusterMeta.GetCurrentClusterName()), nil
	}
	return false, err
}

// PollTask returns a task if there was a match, a boolean that reports whether a versionSet was used for the match, and an error
func (pm *taskQueuePartitionManagerImpl) PollTask(
	ctx context.Context,
	pollMetadata *pollMetadata,
) (*internalTask, bool, error) {
	var err error
	dbq := pm.defaultQueue
	versionSetUsed := false
	deployment := worker_versioning.DeploymentFromCapabilities(pollMetadata.workerVersionCapabilities)

	if deployment != nil {
		if pm.partition.Kind() == enumspb.TASK_QUEUE_KIND_STICKY {
			// TODO: reject poller of old sticky queue if newer version exist
		} else {
			// default queue should stay alive even if requests go to other queues
			pm.defaultQueue.MarkAlive()
			dbq, err = pm.getVersionedQueue(ctx, "", "", deployment, true)

			if err != nil {
				return nil, false, err
			}
		}
	} else if pollMetadata.workerVersionCapabilities.GetUseVersioning() {
		// V1 & V2 versioning
		userData, _, err := pm.userDataManager.GetUserData()
		if err != nil {
			return nil, false, err
		}

		versioningData := userData.GetData().GetVersioningData()
		buildId := pollMetadata.workerVersionCapabilities.GetBuildId()
		if buildId == "" {
			return nil, false, serviceerror.NewInvalidArgument("build ID must be provided when using worker versioning")
		}

		if pm.partition.Kind() == enumspb.TASK_QUEUE_KIND_STICKY {
			// In the sticky case we always use the unversioned queue
			// For the old API, we may kick off this worker if there's a newer one.
			oldVersioning, err := checkVersionForStickyPoll(versioningData, pollMetadata.workerVersionCapabilities)
			if err != nil {
				return nil, false, err
			}

			if !oldVersioning {
				activeRules := getActiveRedirectRules(versioningData.GetRedirectRules())
				terminalBuildId := findTerminalBuildId(buildId, activeRules)
				if terminalBuildId != buildId {
					return nil, false, serviceerror.NewNewerBuildExists(terminalBuildId)
				}
			}
			// We set versionSetUsed to true for all sticky tasks until old versioning is cleaned up.
			// this value is used by matching_engine to decide if it should pass the worker build ID
			// to history in the recordStart call or not. We don't need to pass build ID for sticky
			// tasks as no redirect happen in a sticky queue.
			versionSetUsed = true
		} else {
			// default queue should stay alive even if requests go to other queues
			pm.defaultQueue.MarkAlive()

			var versionSet string
			if versioningData.GetVersionSets() != nil {
				versionSet, err = pm.getVersionSetForPoll(pollMetadata.workerVersionCapabilities, versioningData)
				if err != nil {
					return nil, false, err
				}
			}

			// use version set if found, otherwise assume user is using new API
			if versionSet != "" {
				versionSetUsed = true
				dbq, err = pm.getVersionedQueue(ctx, versionSet, "", nil, true)
			} else {
				activeRules := getActiveRedirectRules(versioningData.GetRedirectRules())
				terminalBuildId := findTerminalBuildId(buildId, activeRules)
				if terminalBuildId != buildId {
					return nil, false, serviceerror.NewNewerBuildExists(terminalBuildId)
				}
				pm.loadUpstreamBuildIds(buildId, activeRules)
				dbq, err = pm.getVersionedQueue(ctx, "", buildId, nil, true)
			}
		}

		if err != nil {
			return nil, false, err
		}
	}

	if identity, ok := ctx.Value(identityKey).(string); ok && identity != "" {
		dbq.UpdatePollerInfo(pollerIdentity(identity), pollMetadata)
		// update timestamp when long poll ends
		defer dbq.UpdatePollerInfo(pollerIdentity(identity), pollMetadata)
	}

	task, err := dbq.PollTask(ctx, pollMetadata)
	return task, versionSetUsed, err
}

func (pm *taskQueuePartitionManagerImpl) ProcessSpooledTask(
	ctx context.Context,
	task *internalTask,
	assignedBuildId string,
) error {
	taskInfo := task.event.GetData()
	// This task came from taskReader so task.event is always set here.
	// TODO: in WV2 we should not look at a spooled task directive anymore [cleanup-old-wv]
	directive := taskInfo.GetVersionDirective()
	if assignedBuildId != "" {
		// construct directive based on the build ID of the spool queue
		directive = worker_versioning.MakeBuildIdDirective(assignedBuildId)
	}
	// Redirect and re-resolve if we're blocked in matcher and user data changes.
	for {
		_, syncMatchQueue, userDataChanged, err := pm.getPhysicalQueuesForAdd(
			ctx,
			directive,
			nil,
			taskInfo.GetRunId(),
		)
		if err != nil {
			return err
		}
		// set redirect info if spoolQueue and syncMatchQueue build ids are different
		if assignedBuildId != syncMatchQueue.QueueKey().Version().BuildId() {
			task.redirectInfo = &taskqueuespb.BuildIdRedirectInfo{
				AssignedBuildId: assignedBuildId,
			}
		} else {
			// make sure to reset redirectInfo in case it was set in a previous loop cycle
			task.redirectInfo = nil
		}
		err = syncMatchQueue.DispatchSpooledTask(ctx, task, userDataChanged)
		if err != errInterrupted {
			return err
		}
	}
}

func (pm *taskQueuePartitionManagerImpl) DispatchQueryTask(
	ctx context.Context,
	taskID string,
	request *matchingservice.QueryWorkflowRequest,
) (*matchingservice.QueryWorkflowResponse, error) {
	_, syncMatchQueue, _, err := pm.getPhysicalQueuesForAdd(
		ctx,
		request.VersionDirective,
		// We do not pass forwardInfo because we want the parent partition to make fresh versioning decision. Note that
		// forwarded Query/Nexus task requests do not expire rapidly in contrast to forwarded activity/workflow tasks
		// that only try up to 200ms sync-match. Therefore, to prevent blocking the request on the wrong build ID, its
		// more important to allow the parent partition to make a fresh versioning decision in case the child partition
		// did not have up-to-date User Data when selected a dispatch build ID.
		nil,
		request.GetQueryRequest().GetExecution().GetRunId(),
	)
	if err != nil {
		return nil, err
	}

	if pm.defaultQueue != syncMatchQueue {
		// default queue should stay alive even if requests go to other queues
		pm.defaultQueue.MarkAlive()
	}

	return syncMatchQueue.DispatchQueryTask(ctx, taskID, request)
}

func (pm *taskQueuePartitionManagerImpl) DispatchNexusTask(
	ctx context.Context,
	taskId string,
	request *matchingservice.DispatchNexusTaskRequest,
) (*matchingservice.DispatchNexusTaskResponse, error) {
	_, syncMatchQueue, _, err := pm.getPhysicalQueuesForAdd(
		ctx,
		worker_versioning.MakeUseAssignmentRulesDirective(),
		// We do not pass forwardInfo because we want the parent partition to make fresh versioning decision. Note that
		// forwarded Query/Nexus task requests do not expire rapidly in contrast to forwarded activity/workflow tasks
		// that only try up to 200ms sync-match. Therefore, to prevent blocking the request on the wrong build ID, its
		// more important to allow the parent partition to make a fresh versioning decision in case the child partition
		// did not have up-to-date User Data when selected a dispatch build ID.
		nil,
		"",
	)
	if err != nil {
		return nil, err
	}

	if pm.defaultQueue != syncMatchQueue {
		// default queue should stay alive even if requests go to other queues
		pm.defaultQueue.MarkAlive()
	}

	return syncMatchQueue.DispatchNexusTask(ctx, taskId, request)
}

func (pm *taskQueuePartitionManagerImpl) GetUserDataManager() userDataManager {
	return pm.userDataManager
}

// GetAllPollerInfo returns all pollers that polled from this taskqueue in last few minutes
func (pm *taskQueuePartitionManagerImpl) GetAllPollerInfo() []*taskqueuepb.PollerInfo {
	ret := pm.defaultQueue.GetAllPollerInfo()
	pm.versionedQueuesLock.RLock()
	defer pm.versionedQueuesLock.RUnlock()
	for _, vq := range pm.versionedQueues {
		info := vq.GetAllPollerInfo()
		ret = append(ret, info...)
	}
	return ret
}

func (pm *taskQueuePartitionManagerImpl) HasAnyPollerAfter(accessTime time.Time) bool {
	if pm.defaultQueue.HasPollerAfter(accessTime) {
		return true
	}
	pm.versionedQueuesLock.RLock()
	defer pm.versionedQueuesLock.RUnlock()
	for _, ptqm := range pm.versionedQueues {
		if ptqm.HasPollerAfter(accessTime) {
			return true
		}
	}
	return false
}

func (pm *taskQueuePartitionManagerImpl) HasPollerAfter(buildId string, accessTime time.Time) bool {
	if buildId == "" {
		return pm.defaultQueue.HasPollerAfter(accessTime)
	}
	pm.versionedQueuesLock.RLock()
	// TODO: support v3 versioning
	vq, ok := pm.versionedQueues[PhysicalTaskQueueVersion{buildId: buildId}]
	pm.versionedQueuesLock.RUnlock()
	if !ok {
		return false
	}
	return vq.HasPollerAfter(accessTime)
}

func (pm *taskQueuePartitionManagerImpl) LegacyDescribeTaskQueue(includeTaskQueueStatus bool) *matchingservice.DescribeTaskQueueResponse {
	resp := &matchingservice.DescribeTaskQueueResponse{
		DescResponse: &workflowservice.DescribeTaskQueueResponse{
			Pollers: pm.GetAllPollerInfo(),
		},
	}
	if includeTaskQueueStatus {
		resp.DescResponse.TaskQueueStatus = pm.defaultQueue.LegacyDescribeTaskQueue(true).DescResponse.TaskQueueStatus
	}
	return resp
}

func (pm *taskQueuePartitionManagerImpl) Describe(
	ctx context.Context,
	buildIds map[string]bool,
	includeAllActive, reportStats, reportPollers, internalTaskQueueStatus bool) (*matchingservice.DescribeTaskQueuePartitionResponse, error) {
	pm.versionedQueuesLock.RLock()
	// Active means that the physical queue for that version is loaded.
	// An empty string refers to the unversioned queue, which is always loaded.
	// In the future, active will mean that the physical queue for that version has had a task added recently or a recent poller.
	if includeAllActive {
		for k := range pm.versionedQueues {
			// TODO: add deployment info to DescribeTaskQueue
			if b := k.BuildId(); b != "" {
				buildIds[b] = true
			}
		}
	}
	pm.versionedQueuesLock.RUnlock()

	versionsInfo := make(map[string]*taskqueuespb.TaskQueueVersionInfoInternal, 0)
	for bid := range buildIds {
		vInfo := &taskqueuespb.TaskQueueVersionInfoInternal{
			PhysicalTaskQueueInfo: &taskqueuespb.PhysicalTaskQueueInfo{},
		}
		physicalQueue, err := pm.getPhysicalQueue(ctx, bid)
		if err != nil {
			return nil, err
		}
		if reportPollers {
			vInfo.PhysicalTaskQueueInfo.Pollers = physicalQueue.GetAllPollerInfo()
		}
		if reportStats {
			vInfo.PhysicalTaskQueueInfo.TaskQueueStats = physicalQueue.GetStats()
		}
		if internalTaskQueueStatus {
			vInfo.PhysicalTaskQueueInfo.InternalTaskQueueStatus = physicalQueue.GetInternalTaskQueueStatus()
		}
		versionsInfo[bid] = vInfo
	}

	return &matchingservice.DescribeTaskQueuePartitionResponse{
		VersionsInfoInternal: versionsInfo,
	}, nil
}

func (pm *taskQueuePartitionManagerImpl) String() string {
	return pm.defaultQueue.String()
}

func (pm *taskQueuePartitionManagerImpl) Partition() tqid.Partition {
	return pm.partition
}

func (pm *taskQueuePartitionManagerImpl) LongPollExpirationInterval() time.Duration {
	return pm.config.LongPollExpirationInterval()
}

func (pm *taskQueuePartitionManagerImpl) callerInfoContext(ctx context.Context) context.Context {
	return headers.SetCallerInfo(ctx, headers.NewBackgroundCallerInfo(pm.ns.Name().String()))
}

// ForceLoadAllNonRootPartitions spins off go routines which make RPC calls to all the
func (pm *taskQueuePartitionManagerImpl) ForceLoadAllNonRootPartitions() {
	if !pm.partition.IsRoot() {
		pm.logger.Info("ForceLoadAllNonRootPartitions called on non-root partition. Prevented circular keep alive (loading) of partitions.")
		return
	}

	partition := pm.partition
	taskQueue := partition.TaskQueue()

	namespaceId := partition.NamespaceId()
	taskQueueName := taskQueue.Name()
	taskQueueType := taskQueue.TaskType()
	partitionTotal := pm.config.NumReadPartitions()

	// record total - 1 as we won't try to forceLoad the Root partition.
	pm.metricsHandler.Counter(metrics.ForceLoadedTaskQueuePartitions.Name()).Record(int64(partitionTotal) - 1)

	for partitionId := 1; partitionId < partitionTotal; partitionId++ {

		go func() {
			ctx := pm.callerInfoContext(context.Background())
			resp, err := pm.matchingClient.ForceLoadTaskQueuePartition(ctx, &matchingservice.ForceLoadTaskQueuePartitionRequest{
				NamespaceId: namespaceId,
				TaskQueuePartition: &taskqueuespb.TaskQueuePartition{
					TaskQueue:     taskQueueName,
					TaskQueueType: taskQueueType,
					PartitionId:   &taskqueuespb.TaskQueuePartition_NormalPartitionId{NormalPartitionId: int32(partitionId)},
				},
			})
			if err != nil {
				pm.logger.Error("Failed to force load non-root partition after root partition was loaded",
					tag.Error(err))
				return
			}

			if !resp.WasUnloaded {
				// For the typical TaskQueue with 4 partitions, there is a 1/4 chance
				// that a poller is load balanced to the root partition first.
				// This metric will be used in conjunction with the one called earlier in the function
				// To identify if we are making excessive/unnecessary/wasteful RPCs.
				pm.metricsHandler.Counter(metrics.ForceLoadedTaskQueuePartitionUnnecessarilyCounter.Name()).Record(1)
			}

		}()
	}
}

func (pm *taskQueuePartitionManagerImpl) TimeSinceLastFanOut() time.Duration {
	pm.cachedPhysicalInfoByBuildIdLock.RLock()
	defer pm.cachedPhysicalInfoByBuildIdLock.RUnlock()

	return time.Since(time.Unix(0, pm.lastFanOut))
}

func (pm *taskQueuePartitionManagerImpl) UpdateTimeSinceLastFanOutAndCache(physicalInfoByBuildId map[string]map[enumspb.TaskQueueType]*taskqueuespb.PhysicalTaskQueueInfo) {
	pm.cachedPhysicalInfoByBuildIdLock.Lock()
	defer pm.cachedPhysicalInfoByBuildIdLock.Unlock()

	pm.lastFanOut = time.Now().UnixNano()
	pm.cachedPhysicalInfoByBuildId = physicalInfoByBuildId
}

func (pm *taskQueuePartitionManagerImpl) GetPhysicalTaskQueueInfoFromCache() map[string]map[enumspb.TaskQueueType]*taskqueuespb.PhysicalTaskQueueInfo {
	pm.cachedPhysicalInfoByBuildIdLock.RLock()
	defer pm.cachedPhysicalInfoByBuildIdLock.RUnlock()

	return pm.cachedPhysicalInfoByBuildId
}

func (pm *taskQueuePartitionManagerImpl) unloadPhysicalQueue(unloadedDbq physicalTaskQueueManager, unloadCause unloadCause) {
	version := unloadedDbq.QueueKey().Version()

	if !version.IsVersioned() {
		// this is the default queue, unload the whole partition if it is not healthy
		if pm.defaultQueue == unloadedDbq {
			pm.unloadFromEngine(unloadCause)
		}
		return
	}

	pm.versionedQueuesLock.Lock()
	foundDbq, ok := pm.versionedQueues[version]
	if !ok || foundDbq != unloadedDbq {
		pm.versionedQueuesLock.Unlock()
		unloadedDbq.Stop(unloadCause)
		return
	}
	delete(pm.versionedQueues, version)
	pm.versionedQueuesLock.Unlock()
	unloadedDbq.Stop(unloadCause)
}

func (pm *taskQueuePartitionManagerImpl) unloadFromEngine(unloadCause unloadCause) {
	pm.engine.unloadTaskQueuePartition(pm, unloadCause)
}

func (pm *taskQueuePartitionManagerImpl) getPhysicalQueue(ctx context.Context, buildId string) (physicalTaskQueueManager, error) {
	if buildId == "" {
		return pm.defaultQueue, nil
	}
	return pm.getVersionedQueue(ctx, "", buildId, nil, true)
}

// Pass either versionSet or build ID
func (pm *taskQueuePartitionManagerImpl) getVersionedQueue(
	ctx context.Context,
	versionSet string,
	buildId string,
	deployment *deploymentpb.Deployment,
	create bool,
) (physicalTaskQueueManager, error) {
	if pm.partition.Kind() == enumspb.TASK_QUEUE_KIND_STICKY {
		return nil, serviceerror.NewInternal("versioned queues can't be used in sticky partitions")
	}
	if versionSet == "" && buildId == "" && deployment == nil {
		return nil, serviceerror.NewInternal("deployment or build ID or version set should be given for a versioned queue")
	}
	tqm, err := pm.getVersionedQueueNoWait(versionSet, buildId, deployment, create)
	if err != nil || tqm == nil {
		return nil, err
	}
	if err = tqm.WaitUntilInitialized(ctx); err != nil {
		return nil, err
	}
	return tqm, nil
}

// Returns physicalTaskQueueManager for a task queue. If not already cached, and create is true, tries
// to get new range from DB and create one. This does not block for the task queue to be
// initialized.
// Pass either versionSet or build ID
func (pm *taskQueuePartitionManagerImpl) getVersionedQueueNoWait(
	versionSet string,
	buildId string,
	deployment *deploymentpb.Deployment,
	create bool,
) (physicalTaskQueueManager, error) {
	key := PhysicalTaskQueueVersion{
		versionSet: versionSet,
		buildId:    buildId,
	}
	if deployment != nil {
		key.deploymentSeriesName = deployment.GetSeriesName()
		key.buildId = deployment.GetBuildId()
	}

	pm.versionedQueuesLock.RLock()
	vq, ok := pm.versionedQueues[key]
	pm.versionedQueuesLock.RUnlock()
	if !ok {
		if !create {
			return nil, nil
		}

		// If it gets here, write lock and check again in case a task queue is created between the two locks
		pm.versionedQueuesLock.Lock()
		vq, ok = pm.versionedQueues[key]
		if !ok {
			var err error
			var dbq *PhysicalTaskQueueKey
			if deployment != nil {
				dbq = DeploymentQueueKey(pm.partition, deployment)
			} else if buildId != "" {
				dbq = BuildIdQueueKey(pm.partition, buildId)
			} else {
				dbq = VersionSetQueueKey(pm.partition, versionSet)
			}
			vq, err = newPhysicalTaskQueueManager(pm, dbq)
			if err != nil {
				pm.versionedQueuesLock.Unlock()
				return nil, err
			}
			pm.versionedQueues[key] = vq
		}
		pm.versionedQueuesLock.Unlock()

		if !ok {
			vq.Start()
		}
	}
	return vq, nil
}

func (pm *taskQueuePartitionManagerImpl) getVersionSetForPoll(
	caps *commonpb.WorkerVersionCapabilities,
	versioningData *persistencespb.VersioningData,
) (string, error) {
	primarySetId, demotedSetIds, unknownBuild, err := lookupVersionSetForPoll(versioningData, caps)
	if err != nil {
		return "", err
	}
	if unknownBuild {
		// if the build ID is unknown, we assume user is using the new API
		return "", nil
	}
	pm.loadDemotedSetIds(demotedSetIds)

	return primarySetId, nil
}

func (pm *taskQueuePartitionManagerImpl) loadDemotedSetIds(demotedSetIds []string) {
	// If we have demoted set ids, we need to load all task queues for them because even though
	// no new tasks will be sent to them, they might have old tasks in the db.
	// Also mark them alive, so that their liveness will be roughly synchronized.
	// TODO: once we know a demoted set id has no more tasks, we can remove it from versioning data
	for _, demotedSetId := range demotedSetIds {
		tqm, _ := pm.getVersionedQueueNoWait(demotedSetId, "", nil, true)
		if tqm != nil {
			tqm.MarkAlive()
		}
	}
}

func (pm *taskQueuePartitionManagerImpl) loadUpstreamBuildIds(
	targetBuildId string,
	activeRules []*persistencespb.RedirectRule,
) {
	// We need to load all physical queues for upstream build IDs because even though
	// no new tasks will be sent to them, they might have old tasks in the db.
	// Also mark them alive, so that their liveness will be roughly synchronized.
	// TODO: make this more efficient so it does not MarkAlive on every poll
	for _, buildId := range getUpstreamBuildIds(targetBuildId, activeRules) {
		tqm, _ := pm.getVersionedQueueNoWait("", buildId, nil, true)
		if tqm != nil {
			tqm.MarkAlive()
		}
	}
}

// getPhysicalQueuesForAdd returns two physical queues, first one for spooling the task, second one for sync-match
// spoolQueue will be nil iff the task is forwarded (forwardInfo is nil).
//
//nolint:revive // cognitive complexity will be reduced once old versioning is deleted [cleanup-old-wv]
func (pm *taskQueuePartitionManagerImpl) getPhysicalQueuesForAdd(
	ctx context.Context,
	directive *taskqueuespb.TaskVersionDirective,
	forwardInfo *taskqueuespb.TaskForwardInfo,
	runId string,
) (pinnedQueue physicalTaskQueueManager, syncMatchQueue physicalTaskQueueManager, userDataChanged <-chan struct{}, err error) {
	if deployment := directive.GetDeployment(); deployment != nil {
		wfBehavior := directive.GetBehavior()

		switch wfBehavior {
		case enumspb.VERSIONING_BEHAVIOR_PINNED:
			if pm.partition.Kind() == enumspb.TASK_QUEUE_KIND_STICKY {
				// TODO (shahab): we can verify the passed deployment matches the last poller's deployment
				return pm.defaultQueue, pm.defaultQueue, userDataChanged, nil
			}

			err = worker_versioning.ValidateDeployment(deployment)
			if err != nil {
				return nil, nil, nil, err
			}
			pinnedQueue, err = pm.getVersionedQueue(ctx, "", "", deployment, true)
			if err != nil {
				return nil, nil, nil, err
			}
			if forwardInfo == nil {
				// Task is not forwarded, so it can be spooled if sync match fails.
				// Spool queue and sync match queue is the same for pinned workflows.
				return pinnedQueue, pinnedQueue, nil, nil
			} else {
				// Forwarded from child partition - only do sync match.
				return nil, pinnedQueue, nil, nil
			}
		case enumspb.VERSIONING_BEHAVIOR_AUTO_UPGRADE:
			perTypeUserData, perTypeUserDataChanged, err := pm.getPerTypeUserData()
			if err != nil {
				return nil, nil, nil, err
			}

			currentDeployment := findCurrentDeployment(perTypeUserData.GetDeploymentData())

			if pm.partition.Kind() == enumspb.TASK_QUEUE_KIND_STICKY {
				if !deployment.Equal(currentDeployment) {
					// Current deployment has changed, so the workflow should move to a normal queue to
					// get redirected to the new deployment.
					return nil, nil, nil, serviceerrors.NewStickyWorkerUnavailable()
				}

				// TODO (shahab): we can verify the passed deployment matches the last poller's deployment
				return pm.defaultQueue, pm.defaultQueue, perTypeUserDataChanged, nil
			}

			currentDeploymentQueue, err := pm.getVersionedQueue(ctx, "", "", currentDeployment, true)
			if forwardInfo == nil {
				// Task is not forwarded, so it can be spooled if sync match fails.
				// Unpinned tasks are spooled in default queue
				return pm.defaultQueue, currentDeploymentQueue, perTypeUserDataChanged, err
			} else {
				// Forwarded from child partition - only do sync match.
				return nil, currentDeploymentQueue, perTypeUserDataChanged, err
			}
		case enumspb.VERSIONING_BEHAVIOR_UNSPECIFIED:
			return nil, nil, nil, serviceerror.NewInvalidArgument("versioning behavior must be set")
		}
	}

	if forwardInfo != nil {
		// Forwarded from child partition - only do sync match.
		// No need to calculate build ID, just dispatch based on source partition's instructions.
		if forwardInfo.DispatchVersionSet == "" && forwardInfo.DispatchBuildId == "" {
			syncMatchQueue = pm.defaultQueue
		} else {
			syncMatchQueue, err = pm.getVersionedQueue(
				ctx,
				forwardInfo.DispatchVersionSet,
				forwardInfo.DispatchBuildId,
				nil,
				true,
			)
		}
		return nil, syncMatchQueue, nil, err
	}

	if directive.GetBuildId() == nil {
		// This means the tasks is a middle task belonging to an unversioned execution. Keep using unversioned.
		return pm.defaultQueue, pm.defaultQueue, nil, nil
	}

	userData, userDataChanged, err := pm.userDataManager.GetUserData()
	if err != nil {
		return nil, nil, nil, err
	}

	data := userData.GetData().GetVersioningData()

	var buildId, redirectBuildId string
	var versionSet string
	switch dir := directive.GetBuildId().(type) {
	case *taskqueuespb.TaskVersionDirective_UseAssignmentRules:
		// Need to assign build ID. Assignment rules take precedence, fallback to version sets if no matching rule is found
		if len(data.GetAssignmentRules()) > 0 {
			buildId = FindAssignmentBuildId(data.GetAssignmentRules(), runId)
		}
		if buildId == "" {
			versionSet, err = pm.getVersionSetForAdd(directive, data)
			if err != nil {
				return nil, nil, nil, err
			}
		}
	case *taskqueuespb.TaskVersionDirective_AssignedBuildId:
		// Already assigned, need to stay in the same version set or build ID. If TQ has version sets, first try to
		// redirect to the version set based on the build ID. If the build ID does not belong to any version set,
		// assume user wants to use the new API
		if len(data.GetVersionSets()) > 0 {
			versionSet, err = pm.getVersionSetForAdd(directive, data)
			if err != nil {
				return nil, nil, nil, err
			}
		}
		if versionSet == "" {
			buildId = dir.AssignedBuildId
		}
	}

	redirectBuildId = FindRedirectBuildId(buildId, data.GetRedirectRules())

	if pm.partition.Kind() == enumspb.TASK_QUEUE_KIND_STICKY {
		// We may kick off this worker if there's a new default build ID in the version set.
		// unknownBuild flag is ignored because we don't have any special logic for it anymore. unknown build can
		// happen in two scenarios:
		// - task queue is switching to the new versioning API and the build ID is not registered in version sets.
		// - task queue is still using the old API but a failover happened before verisoning data fully propagate.
		// the second case is unlikely, and we do not support it anymore considering the old API is deprecated.
		// TODO: [cleanup-old-wv]
		_, err = checkVersionForStickyAdd(data, directive.GetAssignedBuildId())
		if err != nil {
			return nil, nil, nil, err
		}
		if buildId != redirectBuildId {
			// redirect rule added for buildId, kick task back to normal queue
			// TODO (shahab): support V3 in here
			return nil, nil, nil, serviceerrors.NewStickyWorkerUnavailable()
		}
		// sticky queues only use default queue
		return pm.defaultQueue, pm.defaultQueue, userDataChanged, nil
	}

	if versionSet != "" {
		pinnedQueue = pm.defaultQueue
		syncMatchQueue, err = pm.getVersionedQueue(ctx, versionSet, "", nil, true)
		if err != nil {
			return nil, nil, nil, err
		}
	} else {
		syncMatchQueue, err = pm.getPhysicalQueue(ctx, redirectBuildId)
		if err != nil {
			return nil, nil, nil, err
		}
		// redirect rules are not applied when spooling a task. They'll be applied when dispatching the spool task.
		pinnedQueue, err = pm.getPhysicalQueue(ctx, buildId)
		if err != nil {
			return nil, nil, nil, err
		}
	}

	return pinnedQueue, syncMatchQueue, userDataChanged, err
}

func (pm *taskQueuePartitionManagerImpl) getVersionSetForAdd(directive *taskqueuespb.TaskVersionDirective, data *persistencespb.VersioningData) (string, error) {
	var buildId string
	switch dir := directive.GetBuildId().(type) {
	case *taskqueuespb.TaskVersionDirective_UseAssignmentRules:
		// leave buildId = "", lookupVersionSetForAdd understands that to mean "default"
	case *taskqueuespb.TaskVersionDirective_AssignedBuildId:
		buildId = dir.AssignedBuildId
	default:
		// Unversioned task, leave on unversioned queue.
		return "", nil
	}

	versionSet, unknownBuild, err := lookupVersionSetForAdd(data, buildId)
	if errors.Is(err, errEmptyVersioningData) {
		// default was requested for an unversioned queue
		return "", nil
	} else if err != nil {
		return "", err
	}
	if unknownBuild {
		// this could happen in two scenarios:
		// - task queue is switching to the new versioning API and the build ID is not registered in version sets.
		// - task queue is still using the old API but a failover happened before verisoning data fully propagate.
		// the second case is unlikely, and we do not support it anymore considering the old API is deprecated.
		return "", nil
	}

	return versionSet, nil
}

func (pm *taskQueuePartitionManagerImpl) recordUnknownBuildPoll(buildId string) {
	pm.logger.Warn("unknown build ID in poll", tag.BuildId(buildId))
	pm.metricsHandler.Counter(metrics.UnknownBuildPollsCounter.Name()).Record(1)
}

func (pm *taskQueuePartitionManagerImpl) recordUnknownBuildTask(buildId string) {
	pm.logger.Warn("unknown build ID in task", tag.BuildId(buildId))
	pm.metricsHandler.Counter(metrics.UnknownBuildTasksCounter.Name()).Record(1)
}

func (pm *taskQueuePartitionManagerImpl) getPerTypeUserData() (*persistencespb.TaskQueueTypeUserData, <-chan struct{}, error) {
	userData, userDataChanged, err := pm.userDataManager.GetUserData()
	if err != nil {
		return nil, nil, err
	}
	if perType, ok := userData.GetData().GetPerType()[int32(pm.Partition().TaskType())]; ok {
		return perType, userDataChanged, nil
	}
	return nil, userDataChanged, nil
}<|MERGE_RESOLUTION|>--- conflicted
+++ resolved
@@ -104,11 +104,7 @@
 		throttledLogger:             throttledLogger,
 		matchingClient:              e.matchingRawClient,
 		metricsHandler:              metricsHandler,
-<<<<<<< HEAD
 		versionedQueues:             make(map[PhysicalTaskQueueVersion]physicalTaskQueueManager),
-=======
-		versionedQueues:             make(map[string]physicalTaskQueueManager),
->>>>>>> a247b853
 		userDataManager:             userDataManager,
 		cachedPhysicalInfoByBuildId: nil,
 	}
