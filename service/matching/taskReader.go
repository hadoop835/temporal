--- conflicted
+++ resolved
@@ -236,13 +236,8 @@
 
 func (tr *taskReader) addTasksToBuffer(tasks []*persistenceblobs.AllocatedTaskInfo, lastWriteTime time.Time, idleTimer *time.Timer) bool {
 	for _, t := range tasks {
-<<<<<<< HEAD
 		if tasklist.IsTaskExpired(t) {
-			tr.scope().IncCounter(metrics.ExpiredTasksCounter)
-=======
-		if tr.isTaskExpired(t, now) {
 			tr.scope().IncCounter(metrics.ExpiredTasksPerTaskListCounter)
->>>>>>> 651a26b2
 			// Also increment readLevel for expired tasks otherwise it could result in
 			// looping over the same tasks if all tasks read in the batch are expired
 			tr.tlMgr.taskAckManager.setReadLevel(t.GetTaskId())
@@ -286,9 +281,5 @@
 }
 
 func (tr *taskReader) scope() metrics.Scope {
-<<<<<<< HEAD
-	return tr.tlMgr.namespaceScope()
-=======
 	return tr.tlMgr.metricScope()
->>>>>>> 651a26b2
 }