--- conflicted
+++ resolved
@@ -1698,7 +1698,6 @@
 		// merge v1 sets
 		mergedData := MergeVersioningData(currentVersioningData, newVersioningData)
 
-<<<<<<< HEAD
 		// take last writer for V2 rules and V3 data
 		if req.GetUserData().GetClock() == nil || current.GetClock() != nil && hlc.Greater(current.GetClock(), req.GetUserData().GetClock()) {
 			mergedData.AssignmentRules = currentVersioningData.GetAssignmentRules()
@@ -1708,15 +1707,6 @@
 			mergedData.AssignmentRules = newVersioningData.GetAssignmentRules()
 			mergedData.RedirectRules = newVersioningData.GetRedirectRules()
 			mergedUserData.PerType = req.GetUserData().GetPerType()
-=======
-		// take last writer for V2 rules
-		if req.GetUserData().GetClock() == nil || current.GetClock() != nil && hlc.Greater(current.GetClock(), req.GetUserData().GetClock()) {
-			mergedData.AssignmentRules = currentVersioningData.GetAssignmentRules()
-			mergedData.RedirectRules = currentVersioningData.GetRedirectRules()
-		} else {
-			mergedData.AssignmentRules = newVersioningData.GetAssignmentRules()
-			mergedData.RedirectRules = newVersioningData.GetRedirectRules()
->>>>>>> a247b853
 		}
 
 		for _, buildId := range buildIdsToRevive {
@@ -2441,7 +2431,7 @@
 		RequestId:           uuid.New(),
 		PollRequest:         pollReq,
 		BuildIdRedirectInfo: task.redirectInfo,
-<<<<<<< HEAD
+		Stamp:               task.event.Data.GetStamp(),
 	}
 
 	scheduledDeployment := task.event.Data.VersionDirective.GetDeployment()
@@ -2453,10 +2443,6 @@
 	}
 
 	return e.historyClient.RecordActivityTaskStarted(ctx, recordStartedRequest)
-=======
-		Stamp:               task.event.Data.GetStamp(),
-	})
->>>>>>> a247b853
 }
 
 // newRecordTaskStartedContext creates a context for recording
