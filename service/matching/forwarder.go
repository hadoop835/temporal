--- conflicted
+++ resolved
@@ -169,11 +169,8 @@
 				Clock:                  task.event.Data.GetClock(),
 				ScheduleToStartTimeout: expirationDuration,
 				ForwardInfo:            fwdr.getForwardInfo(task),
-<<<<<<< HEAD
+				Stamp:                  task.event.Data.GetStamp(),
 				VersionDirective:       task.event.Data.GetVersionDirective(),
-=======
-				Stamp:                  task.event.Data.GetStamp(),
->>>>>>> a247b853
 			},
 		)
 	default:
