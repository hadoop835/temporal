// The MIT License
//
// Copyright (c) 2020 Temporal Technologies Inc.  All rights reserved.
//
// Copyright (c) 2020 Uber Technologies, Inc.
//
// Permission is hereby granted, free of charge, to any person obtaining a copy
// of this software and associated documentation files (the "Software"), to deal
// in the Software without restriction, including without limitation the rights
// to use, copy, modify, merge, publish, distribute, sublicense, and/or sell
// copies of the Software, and to permit persons to whom the Software is
// furnished to do so, subject to the following conditions:
//
// The above copyright notice and this permission notice shall be included in
// all copies or substantial portions of the Software.
//
// THE SOFTWARE IS PROVIDED "AS IS", WITHOUT WARRANTY OF ANY KIND, EXPRESS OR
// IMPLIED, INCLUDING BUT NOT LIMITED TO THE WARRANTIES OF MERCHANTABILITY,
// FITNESS FOR A PARTICULAR PURPOSE AND NONINFRINGEMENT. IN NO EVENT SHALL THE
// AUTHORS OR COPYRIGHT HOLDERS BE LIABLE FOR ANY CLAIM, DAMAGES OR OTHER
// LIABILITY, WHETHER IN AN ACTION OF CONTRACT, TORT OR OTHERWISE, ARISING FROM,
// OUT OF OR IN CONNECTION WITH THE SOFTWARE OR THE USE OR OTHER DEALINGS IN
// THE SOFTWARE.

package searchattribute

import (
	"fmt"
	"strings"

	enumspb "go.temporal.io/api/enums/v1"
	persistencespb "go.temporal.io/server/api/persistence/v1"
)

const (
	NamespaceID           = "NamespaceId"
	WorkflowID            = "WorkflowId"
	RunID                 = "RunId"
	WorkflowType          = "WorkflowType"
	StartTime             = "StartTime"
	ExecutionTime         = "ExecutionTime"
	CloseTime             = "CloseTime"
	ExecutionStatus       = "ExecutionStatus"
	TaskQueue             = "TaskQueue"
	HistoryLength         = "HistoryLength"
	ExecutionDuration     = "ExecutionDuration"
	StateTransitionCount  = "StateTransitionCount"
	TemporalChangeVersion = "TemporalChangeVersion"
	BinaryChecksums       = "BinaryChecksums"
	BatcherNamespace      = "BatcherNamespace"
	BatcherUser           = "BatcherUser"
	HistorySizeBytes      = "HistorySizeBytes"
	ParentWorkflowID      = "ParentWorkflowId"
	ParentRunID           = "ParentRunId"
	RootWorkflowID        = "RootWorkflowId"
	RootRunID             = "RootRunId"

	TemporalNamespaceDivision = "TemporalNamespaceDivision"

	// These fields are not in Elasticsearch mappings definition and therefore are not indexed.
	MemoEncoding      = "MemoEncoding"
	Memo              = "Memo"
	VisibilityTaskKey = "VisibilityTaskKey"

	// Added to workflows started by a schedule.
	TemporalScheduledStartTime = "TemporalScheduledStartTime"
	TemporalScheduledById      = "TemporalScheduledById"

	// Used by scheduler workflow.
	TemporalSchedulePaused = "TemporalSchedulePaused"

	ReservedPrefix = "Temporal"

	// Query clause that mentions TemporalNamespaceDivision to disable special handling of that
	// search attribute in visibility.
	matchAnyNamespaceDivision = TemporalNamespaceDivision + ` IS NULL OR ` + TemporalNamespaceDivision + ` IS NOT NULL`

	// A user may specify a ScheduleID in a query even if a ScheduleId search attribute isn't defined for the namespace.
	// In such a case, ScheduleId is effectively a fake search attribute. Of course, a user may optionally choose to
	// define a custom ScheduleId search attribute, in which case the query using the ScheduleId would operate just like
	// any other custom search attribute.
	ScheduleID = "ScheduleId"

<<<<<<< HEAD
	// Used for Worker Versioning
	BuildIds = "BuildIds"
=======
	// TemporalPauseInfo is a search attribute that stores the information about paused entities in the workflow.
	// Format of a single paused entity: "<key>:<value>".
	//  * <key> is something that can be used to identify the filtering condition
	//  * <value> is the value of the corresponding filtering condition.
	// examples:
	//   - for paused activities, manual pause, we may have 2 <key>:<value> pairs:
	//     * "Activity:MyCoolActivityType"
	//     * "Reason:ManualActivityPause"
	//     * or
	//     * "Policy:<some policy id>"
	//   - for paused workflows, we may have the following <key>:<value> pairs:
	//     * "Workflow:WorkflowID"
	//     * "Reason:ManualWorkflowPause"
	TemporalPauseInfo = "TemporalPauseInfo"
>>>>>>> a247b853
)

var (
	// system are internal search attributes which are passed and stored as separate fields.
	system = map[string]enumspb.IndexedValueType{
		WorkflowID:           enumspb.INDEXED_VALUE_TYPE_KEYWORD,
		RunID:                enumspb.INDEXED_VALUE_TYPE_KEYWORD,
		WorkflowType:         enumspb.INDEXED_VALUE_TYPE_KEYWORD,
		StartTime:            enumspb.INDEXED_VALUE_TYPE_DATETIME,
		ExecutionTime:        enumspb.INDEXED_VALUE_TYPE_DATETIME,
		CloseTime:            enumspb.INDEXED_VALUE_TYPE_DATETIME,
		ExecutionStatus:      enumspb.INDEXED_VALUE_TYPE_KEYWORD,
		TaskQueue:            enumspb.INDEXED_VALUE_TYPE_KEYWORD,
		HistoryLength:        enumspb.INDEXED_VALUE_TYPE_INT,
		ExecutionDuration:    enumspb.INDEXED_VALUE_TYPE_INT,
		StateTransitionCount: enumspb.INDEXED_VALUE_TYPE_INT,
		HistorySizeBytes:     enumspb.INDEXED_VALUE_TYPE_INT,
		ParentWorkflowID:     enumspb.INDEXED_VALUE_TYPE_KEYWORD,
		ParentRunID:          enumspb.INDEXED_VALUE_TYPE_KEYWORD,
		RootWorkflowID:       enumspb.INDEXED_VALUE_TYPE_KEYWORD,
		RootRunID:            enumspb.INDEXED_VALUE_TYPE_KEYWORD,
	}

	// predefined are internal search attributes which are passed and stored in SearchAttributes object together with custom search attributes.
	predefined = map[string]enumspb.IndexedValueType{
		TemporalChangeVersion:      enumspb.INDEXED_VALUE_TYPE_KEYWORD_LIST,
		BinaryChecksums:            enumspb.INDEXED_VALUE_TYPE_KEYWORD_LIST,
		BuildIds:                   enumspb.INDEXED_VALUE_TYPE_KEYWORD_LIST,
		BatcherNamespace:           enumspb.INDEXED_VALUE_TYPE_KEYWORD,
		BatcherUser:                enumspb.INDEXED_VALUE_TYPE_KEYWORD,
		TemporalScheduledStartTime: enumspb.INDEXED_VALUE_TYPE_DATETIME,
		TemporalScheduledById:      enumspb.INDEXED_VALUE_TYPE_KEYWORD,
		TemporalSchedulePaused:     enumspb.INDEXED_VALUE_TYPE_BOOL,
		TemporalNamespaceDivision:  enumspb.INDEXED_VALUE_TYPE_KEYWORD,
		TemporalPauseInfo:          enumspb.INDEXED_VALUE_TYPE_KEYWORD_LIST,
	}

	// reserved are internal field names that can't be used as search attribute names.
	reserved = map[string]struct{}{
		NamespaceID:  {},
		MemoEncoding: {},
		Memo:         {},
		// Used in the Elasticsearch bulk processor, not needed in SQL databases.
		VisibilityTaskKey: {},
	}

	sqlDbSystemNameToColName = map[string]string{
		NamespaceID:          "namespace_id",
		WorkflowID:           "workflow_id",
		RunID:                "run_id",
		WorkflowType:         "workflow_type_name",
		StartTime:            "start_time",
		ExecutionTime:        "execution_time",
		CloseTime:            "close_time",
		ExecutionStatus:      "status",
		TaskQueue:            "task_queue",
		HistoryLength:        "history_length",
		HistorySizeBytes:     "history_size_bytes",
		ExecutionDuration:    "execution_duration",
		StateTransitionCount: "state_transition_count",
		Memo:                 "memo",
		MemoEncoding:         "encoding",
		ParentWorkflowID:     "parent_workflow_id",
		ParentRunID:          "parent_run_id",
		RootWorkflowID:       "root_workflow_id",
		RootRunID:            "root_run_id",
	}

	sqlDbCustomSearchAttributes = map[string]enumspb.IndexedValueType{
		"Bool01":        enumspb.INDEXED_VALUE_TYPE_BOOL,
		"Bool02":        enumspb.INDEXED_VALUE_TYPE_BOOL,
		"Bool03":        enumspb.INDEXED_VALUE_TYPE_BOOL,
		"Datetime01":    enumspb.INDEXED_VALUE_TYPE_DATETIME,
		"Datetime02":    enumspb.INDEXED_VALUE_TYPE_DATETIME,
		"Datetime03":    enumspb.INDEXED_VALUE_TYPE_DATETIME,
		"Double01":      enumspb.INDEXED_VALUE_TYPE_DOUBLE,
		"Double02":      enumspb.INDEXED_VALUE_TYPE_DOUBLE,
		"Double03":      enumspb.INDEXED_VALUE_TYPE_DOUBLE,
		"Int01":         enumspb.INDEXED_VALUE_TYPE_INT,
		"Int02":         enumspb.INDEXED_VALUE_TYPE_INT,
		"Int03":         enumspb.INDEXED_VALUE_TYPE_INT,
		"Keyword01":     enumspb.INDEXED_VALUE_TYPE_KEYWORD,
		"Keyword02":     enumspb.INDEXED_VALUE_TYPE_KEYWORD,
		"Keyword03":     enumspb.INDEXED_VALUE_TYPE_KEYWORD,
		"Keyword04":     enumspb.INDEXED_VALUE_TYPE_KEYWORD,
		"Keyword05":     enumspb.INDEXED_VALUE_TYPE_KEYWORD,
		"Keyword06":     enumspb.INDEXED_VALUE_TYPE_KEYWORD,
		"Keyword07":     enumspb.INDEXED_VALUE_TYPE_KEYWORD,
		"Keyword08":     enumspb.INDEXED_VALUE_TYPE_KEYWORD,
		"Keyword09":     enumspb.INDEXED_VALUE_TYPE_KEYWORD,
		"Keyword10":     enumspb.INDEXED_VALUE_TYPE_KEYWORD,
		"Text01":        enumspb.INDEXED_VALUE_TYPE_TEXT,
		"Text02":        enumspb.INDEXED_VALUE_TYPE_TEXT,
		"Text03":        enumspb.INDEXED_VALUE_TYPE_TEXT,
		"KeywordList01": enumspb.INDEXED_VALUE_TYPE_KEYWORD_LIST,
		"KeywordList02": enumspb.INDEXED_VALUE_TYPE_KEYWORD_LIST,
		"KeywordList03": enumspb.INDEXED_VALUE_TYPE_KEYWORD_LIST,
	}
)

// IsSystem returns true if name is system search attribute
func IsSystem(name string) bool {
	_, ok := system[name]
	return ok
}

// IsReserved returns true if name is system reserved and can't be used as custom search attribute name.
func IsReserved(name string) bool {
	if _, ok := system[name]; ok {
		return true
	}
	if _, ok := predefined[name]; ok {
		return true
	}
	if _, ok := reserved[name]; ok {
		return true
	}
	return strings.HasPrefix(name, ReservedPrefix)
}

// IsMappable returns true if name can have be mapped tho the alias.
func IsMappable(name string) bool {
	if _, ok := system[name]; ok {
		return false
	}
	if _, ok := predefined[name]; ok {
		return false
	}
	return true
}

// GetSqlDbColName maps system and reserved search attributes to column names for SQL tables.
// If the input is not a system or reserved search attribute, then it returns the input.
func GetSqlDbColName(name string) string {
	if fieldName, ok := sqlDbSystemNameToColName[name]; ok {
		return fieldName
	}
	return name
}

func GetSqlDbIndexSearchAttributes() *persistencespb.IndexSearchAttributes {
	return &persistencespb.IndexSearchAttributes{
		CustomSearchAttributes: sqlDbCustomSearchAttributes,
	}
}

// QueryWithAnyNamespaceDivision returns a modified workflow visibility query that disables
// special handling of namespace division and so matches workflows in all namespace divisions.
// Normally a query that didn't explicitly mention TemporalNamespaceDivision would be limited
// to the default (empty string) namespace division.
func QueryWithAnyNamespaceDivision(query string) string {
	if strings.TrimSpace(query) == "" {
		return matchAnyNamespaceDivision
	}
	return fmt.Sprintf(`(%s) AND (%s)`, query, matchAnyNamespaceDivision)
}<|MERGE_RESOLUTION|>--- conflicted
+++ resolved
@@ -81,10 +81,6 @@
 	// any other custom search attribute.
 	ScheduleID = "ScheduleId"
 
-<<<<<<< HEAD
-	// Used for Worker Versioning
-	BuildIds = "BuildIds"
-=======
 	// TemporalPauseInfo is a search attribute that stores the information about paused entities in the workflow.
 	// Format of a single paused entity: "<key>:<value>".
 	//  * <key> is something that can be used to identify the filtering condition
@@ -99,7 +95,9 @@
 	//     * "Workflow:WorkflowID"
 	//     * "Reason:ManualWorkflowPause"
 	TemporalPauseInfo = "TemporalPauseInfo"
->>>>>>> a247b853
+
+	// Used for Worker Versioning
+	BuildIds = "BuildIds"
 )
 
 var (
