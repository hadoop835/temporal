// The MIT License
//
// Copyright (c) 2020 Temporal Technologies Inc.  All rights reserved.
//
// Copyright (c) 2020 Uber Technologies, Inc.
//
// Permission is hereby granted, free of charge, to any person obtaining a copy
// of this software and associated documentation files (the "Software"), to deal
// in the Software without restriction, including without limitation the rights
// to use, copy, modify, merge, publish, distribute, sublicense, and/or sell
// copies of the Software, and to permit persons to whom the Software is
// furnished to do so, subject to the following conditions:
//
// The above copyright notice and this permission notice shall be included in
// all copies or substantial portions of the Software.
//
// THE SOFTWARE IS PROVIDED "AS IS", WITHOUT WARRANTY OF ANY KIND, EXPRESS OR
// IMPLIED, INCLUDING BUT NOT LIMITED TO THE WARRANTIES OF MERCHANTABILITY,
// FITNESS FOR A PARTICULAR PURPOSE AND NONINFRINGEMENT. IN NO EVENT SHALL THE
// AUTHORS OR COPYRIGHT HOLDERS BE LIABLE FOR ANY CLAIM, DAMAGES OR OTHER
// LIABILITY, WHETHER IN AN ACTION OF CONTRACT, TORT OR OTHERWISE, ARISING FROM,
// OUT OF OR IN CONNECTION WITH THE SOFTWARE OR THE USE OR OTHER DEALINGS IN
// THE SOFTWARE.

package interceptor

import (
	"context"
	"strconv"
	"strings"
	"time"

	"go.temporal.io/api/workflowservice/v1"
	"go.temporal.io/server/client"
	"go.temporal.io/server/common/api"
	"go.temporal.io/server/common/clock"
	"go.temporal.io/server/common/cluster"
	"go.temporal.io/server/common/config"
	"go.temporal.io/server/common/dynamicconfig"
	"go.temporal.io/server/common/log"
	"go.temporal.io/server/common/log/tag"
	"go.temporal.io/server/common/metrics"
	"go.temporal.io/server/common/namespace"
	"google.golang.org/grpc"
	"google.golang.org/grpc/metadata"
)

// Note the nexusoperations component references these headers and adds them to a list of disallowed headers for users to set.
// If any other headers are added for internal use, they should be added to the disallowed headers list.
const (
	DCRedirectionContextHeaderName = "xdc-redirection"
	DCRedirectionApiHeaderName     = "xdc-redirection-api"
	dcRedirectionMetricsPrefix     = "DCRedirection"
)

var (
	localAPIResponses = map[string]responseConstructorFn{
		// Namespace APIs, namespace APIs does not require redirection
		"DeprecateNamespace": func() any { return &workflowservice.DeprecateNamespaceResponse{} },
		"DescribeNamespace":  func() any { return &workflowservice.DescribeNamespaceResponse{} },
		"ListNamespaces":     func() any { return &workflowservice.ListNamespacesResponse{} },
		"RegisterNamespace":  func() any { return &workflowservice.RegisterNamespaceResponse{} },
		"UpdateNamespace":    func() any { return &workflowservice.UpdateNamespaceResponse{} },

		// Cluster info APIs, Cluster info APIs does not require redirection
		"GetSearchAttributes": func() any { return &workflowservice.GetSearchAttributesResponse{} },
		"GetClusterInfo":      func() any { return &workflowservice.GetClusterInfoResponse{} },
		"GetSystemInfo":       func() any { return &workflowservice.GetSystemInfoResponse{} },
	}

	globalAPIResponses = map[string]responseConstructorFn{
		"DescribeTaskQueue":                  func() any { return &workflowservice.DescribeTaskQueueResponse{} },
		"DescribeWorkflowExecution":          func() any { return &workflowservice.DescribeWorkflowExecutionResponse{} },
		"GetWorkflowExecutionHistory":        func() any { return &workflowservice.GetWorkflowExecutionHistoryResponse{} },
		"GetWorkflowExecutionHistoryReverse": func() any { return &workflowservice.GetWorkflowExecutionHistoryReverseResponse{} },
		"ListArchivedWorkflowExecutions":     func() any { return &workflowservice.ListArchivedWorkflowExecutionsResponse{} },
		"ListClosedWorkflowExecutions":       func() any { return &workflowservice.ListClosedWorkflowExecutionsResponse{} },
		"ListOpenWorkflowExecutions":         func() any { return &workflowservice.ListOpenWorkflowExecutionsResponse{} },
		"ListWorkflowExecutions":             func() any { return &workflowservice.ListWorkflowExecutionsResponse{} },
		"ScanWorkflowExecutions":             func() any { return &workflowservice.ScanWorkflowExecutionsResponse{} },
		"CountWorkflowExecutions":            func() any { return &workflowservice.CountWorkflowExecutionsResponse{} },
		"PollActivityTaskQueue":              func() any { return &workflowservice.PollActivityTaskQueueResponse{} },
		"PollWorkflowTaskQueue":              func() any { return &workflowservice.PollWorkflowTaskQueueResponse{} },
		"PollNexusTaskQueue":                 func() any { return &workflowservice.PollNexusTaskQueueResponse{} },
		"QueryWorkflow":                      func() any { return &workflowservice.QueryWorkflowResponse{} },
		"RecordActivityTaskHeartbeat":        func() any { return &workflowservice.RecordActivityTaskHeartbeatResponse{} },
		"RecordActivityTaskHeartbeatById":    func() any { return &workflowservice.RecordActivityTaskHeartbeatByIdResponse{} },
		"RequestCancelWorkflowExecution":     func() any { return &workflowservice.RequestCancelWorkflowExecutionResponse{} },
		"ResetStickyTaskQueue":               func() any { return &workflowservice.ResetStickyTaskQueueResponse{} },
		"ShutdownWorker":                     func() any { return &workflowservice.ShutdownWorkerResponse{} },
		"ResetWorkflowExecution":             func() any { return &workflowservice.ResetWorkflowExecutionResponse{} },
		"RespondActivityTaskCanceled":        func() any { return &workflowservice.RespondActivityTaskCanceledResponse{} },
		"RespondActivityTaskCanceledById":    func() any { return &workflowservice.RespondActivityTaskCanceledByIdResponse{} },
		"RespondActivityTaskCompleted":       func() any { return &workflowservice.RespondActivityTaskCompletedResponse{} },
		"RespondActivityTaskCompletedById":   func() any { return &workflowservice.RespondActivityTaskCompletedByIdResponse{} },
		"RespondActivityTaskFailed":          func() any { return &workflowservice.RespondActivityTaskFailedResponse{} },
		"RespondActivityTaskFailedById":      func() any { return &workflowservice.RespondActivityTaskFailedByIdResponse{} },
		"RespondWorkflowTaskCompleted":       func() any { return &workflowservice.RespondWorkflowTaskCompletedResponse{} },
		"RespondWorkflowTaskFailed":          func() any { return &workflowservice.RespondWorkflowTaskFailedResponse{} },
		"RespondQueryTaskCompleted":          func() any { return &workflowservice.RespondQueryTaskCompletedResponse{} },
		"RespondNexusTaskCompleted":          func() any { return &workflowservice.RespondNexusTaskCompletedResponse{} },
		"RespondNexusTaskFailed":             func() any { return &workflowservice.RespondNexusTaskFailedResponse{} },
		"SignalWithStartWorkflowExecution":   func() any { return &workflowservice.SignalWithStartWorkflowExecutionResponse{} },
		"SignalWorkflowExecution":            func() any { return &workflowservice.SignalWorkflowExecutionResponse{} },
		"StartWorkflowExecution":             func() any { return &workflowservice.StartWorkflowExecutionResponse{} },
		"ExecuteMultiOperation":              func() any { return &workflowservice.ExecuteMultiOperationResponse{} },
		"UpdateWorkflowExecution":            func() any { return &workflowservice.UpdateWorkflowExecutionResponse{} },
		"PollWorkflowExecutionUpdate":        func() any { return &workflowservice.PollWorkflowExecutionUpdateResponse{} },
		"TerminateWorkflowExecution":         func() any { return &workflowservice.TerminateWorkflowExecutionResponse{} },
		"DeleteWorkflowExecution":            func() any { return &workflowservice.DeleteWorkflowExecutionResponse{} },
		"ListTaskQueuePartitions":            func() any { return &workflowservice.ListTaskQueuePartitionsResponse{} },

		"CreateSchedule":                   func() any { return &workflowservice.CreateScheduleResponse{} },
		"DescribeSchedule":                 func() any { return &workflowservice.DescribeScheduleResponse{} },
		"UpdateSchedule":                   func() any { return &workflowservice.UpdateScheduleResponse{} },
		"PatchSchedule":                    func() any { return &workflowservice.PatchScheduleResponse{} },
		"DeleteSchedule":                   func() any { return &workflowservice.DeleteScheduleResponse{} },
		"ListSchedules":                    func() any { return &workflowservice.ListSchedulesResponse{} },
		"ListScheduleMatchingTimes":        func() any { return &workflowservice.ListScheduleMatchingTimesResponse{} },
		"UpdateWorkerBuildIdCompatibility": func() any { return &workflowservice.UpdateWorkerBuildIdCompatibilityResponse{} },
		"GetWorkerBuildIdCompatibility":    func() any { return &workflowservice.GetWorkerBuildIdCompatibilityResponse{} },
		"UpdateWorkerVersioningRules":      func() any { return &workflowservice.UpdateWorkerVersioningRulesResponse{} },
		"GetWorkerVersioningRules":         func() any { return &workflowservice.GetWorkerVersioningRulesResponse{} },
		"GetWorkerTaskReachability":        func() any { return &workflowservice.GetWorkerTaskReachabilityResponse{} },

		"StartBatchOperation":       func() any { return &workflowservice.StartBatchOperationResponse{} },
		"StopBatchOperation":        func() any { return &workflowservice.StopBatchOperationResponse{} },
		"DescribeBatchOperation":    func() any { return &workflowservice.DescribeBatchOperationResponse{} },
		"ListBatchOperations":       func() any { return &workflowservice.ListBatchOperationsResponse{} },
		"UpdateActivityOptionsById": func() any { return &workflowservice.UpdateActivityOptionsByIdResponse{} },
<<<<<<< HEAD
		"PauseActivityById":         func() any { return &workflowservice.PauseActivityByIdResponse{} },
		"UnpauseActivityById":       func() any { return &workflowservice.UnpauseActivityByIdResponse{} },
		"ResetActivityById":         func() any { return &workflowservice.ResetActivityByIdResponse{} },
=======

		"DescribeDeployment":        func() any { return &workflowservice.DescribeDeploymentResponse{} },
		"ListDeployments":           func() any { return &workflowservice.ListDeploymentsResponse{} },
		"GetDeploymentReachability": func() any { return &workflowservice.GetDeploymentReachabilityResponse{} },
		"GetCurrentDeployment":      func() any { return &workflowservice.GetCurrentDeploymentResponse{} },
		"SetCurrentDeployment":      func() any { return &workflowservice.SetCurrentDeploymentResponse{} },
>>>>>>> ba07427e
	}
)

type (
	responseConstructorFn func() any

	// Redirection is simple wrapper over frontend service, doing redirection based on policy
	Redirection struct {
		currentClusterName string
		namespaceCache     namespace.Registry
		redirectionPolicy  DCRedirectionPolicy
		logger             log.Logger
		clientBean         client.Bean
		metricsHandler     metrics.Handler
		timeSource         clock.TimeSource
	}
)

// NewRedirection creates DC redirection interceptor
func NewRedirection(
	enabledForNS dynamicconfig.BoolPropertyFnWithNamespaceFilter,
	namespaceCache namespace.Registry,
	policy config.DCRedirectionPolicy,
	logger log.Logger,
	clientBean client.Bean,
	metricsHandler metrics.Handler,
	timeSource clock.TimeSource,
	clusterMetadata cluster.Metadata,
) *Redirection {
	dcRedirectionPolicy := RedirectionPolicyGenerator(
		clusterMetadata,
		enabledForNS,
		namespaceCache,
		policy,
	)

	return &Redirection{
		currentClusterName: clusterMetadata.GetCurrentClusterName(),
		redirectionPolicy:  dcRedirectionPolicy,
		namespaceCache:     namespaceCache,
		logger:             logger,
		clientBean:         clientBean,
		metricsHandler:     metricsHandler,
		timeSource:         timeSource,
	}
}

var _ grpc.UnaryServerInterceptor = (*Redirection)(nil).Intercept

func (i *Redirection) Intercept(
	ctx context.Context,
	req any,
	info *grpc.UnaryServerInfo,
	handler grpc.UnaryHandler,
) (_ any, retError error) {
	defer log.CapturePanic(i.logger, &retError)

	if !strings.HasPrefix(info.FullMethod, api.WorkflowServicePrefix) {
		return handler(ctx, req)
	}
	if !i.RedirectionAllowed(ctx) {
		return handler(ctx, req)
	}

	methodName := api.MethodName(info.FullMethod)
	if _, ok := localAPIResponses[methodName]; ok {
		return i.handleLocalAPIInvocation(ctx, req, handler, methodName)
	}
	if raFn, ok := globalAPIResponses[methodName]; ok {
		namespaceName, err := GetNamespaceName(i.namespaceCache, req)
		if err != nil {
			return nil, err
		}
		return i.handleRedirectAPIInvocation(ctx, req, info, handler, methodName, raFn, namespaceName)
	}

	// This should not happen unless new API is added without updating localAPIResponses and  globalAPIResponses maps.
	// Also covered by unit test.
	i.logger.Warn("Redirection encountered unknown API", tag.Name(info.FullMethod))
	return handler(ctx, req)
}

func (i *Redirection) handleLocalAPIInvocation(
	ctx context.Context,
	req any,
	handler grpc.UnaryHandler,
	methodName string,
) (_ any, retError error) {
	scope, startTime := i.BeforeCall(dcRedirectionMetricsPrefix + methodName)
	defer func() {
		i.AfterCall(scope, startTime, i.currentClusterName, retError)
	}()
	return handler(ctx, req)
}

func (i *Redirection) handleRedirectAPIInvocation(
	ctx context.Context,
	req any,
	info *grpc.UnaryServerInfo,
	handler grpc.UnaryHandler,
	methodName string,
	respCtorFn responseConstructorFn,
	namespaceName namespace.Name,
) (_ any, retError error) {
	var resp any
	var clusterName string
	var err error

	scope, startTime := i.BeforeCall(dcRedirectionMetricsPrefix + methodName)
	defer func() {
		i.AfterCall(scope, startTime, clusterName, retError)
	}()

	err = i.redirectionPolicy.WithNamespaceRedirect(ctx, namespaceName, methodName, func(targetDC string) error {
		clusterName = targetDC
		if targetDC == i.currentClusterName {
			resp, err = handler(ctx, req)
		} else {
			remoteClient, _, err := i.clientBean.GetRemoteFrontendClient(targetDC)
			if err != nil {
				return err
			}
			resp = respCtorFn()
			ctx = metadata.AppendToOutgoingContext(ctx, DCRedirectionApiHeaderName, "true")
			err = remoteClient.Invoke(ctx, info.FullMethod, req, resp)
			if err != nil {
				return err
			}
		}
		return err
	})
	return resp, err
}

func (i *Redirection) BeforeCall(
	operation string,
) (metrics.Handler, time.Time) {
	return i.metricsHandler.WithTags(metrics.OperationTag(operation), metrics.ServiceRoleTag(metrics.DCRedirectionRoleTagValue)), i.timeSource.Now()
}

func (i *Redirection) AfterCall(
	metricsHandler metrics.Handler,
	startTime time.Time,
	clusterName string,
	retError error,
) {
	metricsHandler = metricsHandler.WithTags(metrics.TargetClusterTag(clusterName))
	metrics.ClientRedirectionRequests.With(metricsHandler).Record(1)
	metrics.ClientRedirectionLatency.With(metricsHandler).Record(i.timeSource.Now().Sub(startTime))
	if retError != nil {
		metrics.ClientRedirectionFailures.With(metricsHandler).Record(1)
	}
}

func (i *Redirection) RedirectionAllowed(
	ctx context.Context,
) bool {
	// default to allow dc redirection
	values := metadata.ValueFromIncomingContext(ctx, DCRedirectionContextHeaderName)
	if len(values) == 0 {
		return true
	}
	allowed, err := strconv.ParseBool(values[0])
	if err != nil {
		return true
	}
	return allowed
}<|MERGE_RESOLUTION|>--- conflicted
+++ resolved
@@ -123,23 +123,21 @@
 		"GetWorkerVersioningRules":         func() any { return &workflowservice.GetWorkerVersioningRulesResponse{} },
 		"GetWorkerTaskReachability":        func() any { return &workflowservice.GetWorkerTaskReachabilityResponse{} },
 
-		"StartBatchOperation":       func() any { return &workflowservice.StartBatchOperationResponse{} },
-		"StopBatchOperation":        func() any { return &workflowservice.StopBatchOperationResponse{} },
-		"DescribeBatchOperation":    func() any { return &workflowservice.DescribeBatchOperationResponse{} },
-		"ListBatchOperations":       func() any { return &workflowservice.ListBatchOperationsResponse{} },
-		"UpdateActivityOptionsById": func() any { return &workflowservice.UpdateActivityOptionsByIdResponse{} },
-<<<<<<< HEAD
-		"PauseActivityById":         func() any { return &workflowservice.PauseActivityByIdResponse{} },
-		"UnpauseActivityById":       func() any { return &workflowservice.UnpauseActivityByIdResponse{} },
-		"ResetActivityById":         func() any { return &workflowservice.ResetActivityByIdResponse{} },
-=======
+		"StartBatchOperation":            func() any { return &workflowservice.StartBatchOperationResponse{} },
+		"StopBatchOperation":             func() any { return &workflowservice.StopBatchOperationResponse{} },
+		"DescribeBatchOperation":         func() any { return &workflowservice.DescribeBatchOperationResponse{} },
+		"ListBatchOperations":            func() any { return &workflowservice.ListBatchOperationsResponse{} },
+		"UpdateActivityOptionsById":      func() any { return &workflowservice.UpdateActivityOptionsByIdResponse{} },
+		"PauseActivityById":              func() any { return &workflowservice.PauseActivityByIdResponse{} },
+		"UnpauseActivityById":            func() any { return &workflowservice.UnpauseActivityByIdResponse{} },
+		"ResetActivityById":              func() any { return &workflowservice.ResetActivityByIdResponse{} },
+		"UpdateWorkflowExecutionOptions": func() any { return &workflowservice.UpdateWorkflowExecutionOptionsResponse{} },
 
 		"DescribeDeployment":        func() any { return &workflowservice.DescribeDeploymentResponse{} },
 		"ListDeployments":           func() any { return &workflowservice.ListDeploymentsResponse{} },
 		"GetDeploymentReachability": func() any { return &workflowservice.GetDeploymentReachabilityResponse{} },
 		"GetCurrentDeployment":      func() any { return &workflowservice.GetCurrentDeploymentResponse{} },
 		"SetCurrentDeployment":      func() any { return &workflowservice.SetCurrentDeploymentResponse{} },
->>>>>>> ba07427e
 	}
 )
 
