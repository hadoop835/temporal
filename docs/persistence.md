--- conflicted
+++ resolved
@@ -130,10 +130,6 @@
 If your database supports SQL interface, there is a simpler low level API interface that can be implemented to make it
 work with cadence. This interface is tied to a specific schema i.e. the way data is laid out across tables and the table
 names themselves are fixed. However, you get the flexibility wrt how you store the data within a table (i.e. column names and
-<<<<<<< HEAD
-types are not fixed). The API interface can be found [here](https://github.com/temporalio/temporal/blob/master/common/persistence/sql/storage/sqldb/interfaces.go).
-=======
-types are not fixed). The API interface can be found [here](https://github.com/uber/cadence/blob/master/common/persistence/sql/plugins/interfaces.go).
->>>>>>> cba849df
+types are not fixed). The API interface can be found [here](https://github.com/temporalio/temporal/blob/master/common/persistence/sql/plugins/interfaces.go).
 It's basically a CRUD API for every table in the schema. A sample schema definition for mysql that uses this interface
 can be found [here](https://github.com/temporalio/temporal/blob/master/schema/mysql/v57/cadence/schema.sql)